--- conflicted
+++ resolved
@@ -12,11 +12,7 @@
 # See the License for the specific language governing permissions and
 # limitations under the License.
 
-<<<<<<< HEAD
-FROM golang:1.20 AS builder
-=======
 FROM golang:1.22 AS builder
->>>>>>> 28e4e290
 WORKDIR /src
 
 # This arg is passed by docker buildx & contains the target CPU architecture (e.g., amd64, arm64, etc.)
@@ -45,11 +41,7 @@
 # Then submit a PR with the changes to `go.mod`, `go.sum`, and `vendor`.
 
 # Get GCR credential helper
-<<<<<<< HEAD
-RUN go install github.com/GoogleCloudPlatform/docker-credential-gcr
-=======
 RUN go install github.com/GoogleCloudPlatform/docker-credential-gcr/v2
->>>>>>> 28e4e290
 
 # Get Amazon ECR credential helper
 RUN go install github.com/awslabs/amazon-ecr-credential-helper/ecr-login/cli/docker-credential-ecr-login
