--- conflicted
+++ resolved
@@ -28,10 +28,7 @@
 	"cloud.google.com/go/internal/trace"
 	gapic "cloud.google.com/go/storage/internal/apiv2"
 	"cloud.google.com/go/storage/internal/apiv2/storagepb"
-<<<<<<< HEAD
-=======
 	"github.com/golang/protobuf/proto"
->>>>>>> 28e4e290
 	"github.com/googleapis/gax-go/v2"
 	"google.golang.org/api/googleapi"
 	"google.golang.org/api/iterator"
@@ -427,17 +424,10 @@
 		ctx = setUserProjectMetadata(ctx, s.userProject)
 	}
 	fetch := func(pageSize int, pageToken string) (token string, err error) {
-<<<<<<< HEAD
-		// MatchGlob not yet supported for gRPC.
-		// TODO: add support when b/287306063 resolved.
-		if q != nil && q.MatchGlob != "" {
-			return "", status.Errorf(codes.Unimplemented, "MatchGlob is not supported for gRPC")
-=======
 		// IncludeFoldersAsPrefixes is not supported for gRPC
 		// TODO: remove this when support is added in the proto.
 		if it.query.IncludeFoldersAsPrefixes {
 			return "", status.Errorf(codes.Unimplemented, "storage: IncludeFoldersAsPrefixes is not supported in gRPC")
->>>>>>> 28e4e290
 		}
 		var objects []*storagepb.Object
 		var gitr *gapic.ObjectIterator
@@ -1083,12 +1073,9 @@
 			leftovers: msg.GetChecksummedData().GetContent(),
 			settings:  s,
 			zeroRange: params.length == 0,
-<<<<<<< HEAD
-=======
 			databuf:   databuf,
 			wantCRC:   wantCRC,
 			checkCRC:  checkCRC,
->>>>>>> 28e4e290
 		},
 		checkCRC: checkCRC,
 	}
@@ -1106,15 +1093,6 @@
 	if params.length == 0 {
 		r.remain = 0
 		r.reader.Close()
-<<<<<<< HEAD
-	}
-
-	// Only support checksums when reading an entire object, not a range.
-	if checksums := msg.GetObjectChecksums(); checksums != nil && checksums.Crc32C != nil && params.offset == 0 && params.length < 0 {
-		r.wantCRC = checksums.GetCrc32C()
-		r.checkCRC = true
-=======
->>>>>>> 28e4e290
 	}
 
 	return r, nil
@@ -1182,19 +1160,6 @@
 				pr.CloseWithError(err)
 				return
 			}
-<<<<<<< HEAD
-			// At this point, the current buffer has been uploaded. For resumable
-			// uploads, capture the committed offset here in case the upload was not
-			// finalized and another chunk is to be uploaded.
-			if gw.upid != "" {
-				offset = off
-				progress(offset)
-			}
-
-			// When we are done reading data and the chunk has been finalized,
-			// we are done.
-			if doneReading && finalized {
-=======
 
 			// At this point, the current buffer has been uploaded. For resumable
 			// uploads and chunkSize = 0, capture the committed offset here in case
@@ -1210,7 +1175,6 @@
 			// When we are done reading data without errors, set the object and
 			// finish.
 			if doneReading {
->>>>>>> 28e4e290
 				// Build Object from server's response.
 				setObj(newObjectFromProto(o))
 				return
@@ -1430,11 +1394,7 @@
 		Parent: bucketResourceName(globalProjectAlias, bucket),
 	}
 	var notifications []*storagepb.NotificationConfig
-<<<<<<< HEAD
-	err = run(ctx, func() error {
-=======
 	err = run(ctx, func(ctx context.Context) error {
->>>>>>> 28e4e290
 		gitr := c.raw.ListNotificationConfigs(ctx, req, s.gax...)
 		for {
 			// PageSize is not set and fallbacks to the API default pageSize of 100.
@@ -1467,11 +1427,7 @@
 		NotificationConfig: toProtoNotification(n),
 	}
 	var pbn *storagepb.NotificationConfig
-<<<<<<< HEAD
-	err = run(ctx, func() error {
-=======
 	err = run(ctx, func(ctx context.Context) error {
->>>>>>> 28e4e290
 		var err error
 		pbn, err = c.raw.CreateNotificationConfig(ctx, req, s.gax...)
 		return err
@@ -1488,15 +1444,9 @@
 
 	s := callSettings(c.settings, opts...)
 	req := &storagepb.DeleteNotificationConfigRequest{Name: id}
-<<<<<<< HEAD
-	return run(ctx, func() error {
-		return c.raw.DeleteNotificationConfig(ctx, req, s.gax...)
-	}, s.retry, s.idempotent, setRetryHeaderGRPC(ctx))
-=======
 	return run(ctx, func(ctx context.Context) error {
 		return c.raw.DeleteNotificationConfig(ctx, req, s.gax...)
 	}, s.retry, s.idempotent)
->>>>>>> 28e4e290
 }
 
 // setUserProjectMetadata appends a project ID to the outgoing Context metadata
@@ -1544,17 +1494,12 @@
 
 // Read reads bytes into the user's buffer from an open gRPC stream.
 func (r *gRPCReader) Read(p []byte) (int, error) {
-<<<<<<< HEAD
-	// The entire object has been read by this reader, return EOF.
-	if r.size == r.seen || r.zeroRange {
-=======
 	// The entire object has been read by this reader, check the checksum if
 	// necessary and return EOF.
 	if r.size == r.seen || r.zeroRange {
 		if err := r.runCRCCheck(); err != nil {
 			return 0, err
 		}
->>>>>>> 28e4e290
 		return 0, io.EOF
 	}
 
@@ -1563,11 +1508,7 @@
 	// using the same reader. One encounters an error and the stream is closed
 	// and then reopened while the other routine attempts to read from it.
 	if r.stream == nil {
-<<<<<<< HEAD
-		return 0, fmt.Errorf("reader has been closed")
-=======
 		return 0, fmt.Errorf("storage: reader has been closed")
->>>>>>> 28e4e290
 	}
 
 	var n int
@@ -1921,12 +1862,9 @@
 		size += googleapi.MinUploadChunkSize - (size % googleapi.MinUploadChunkSize)
 	}
 
-<<<<<<< HEAD
-=======
 	// A completely bufferless upload is not possible as it is in JSON because
 	// the buffer must be provided to the message. However use the minimum size
 	// possible in this case.
->>>>>>> 28e4e290
 	if params.chunkSize == 0 {
 		size = googleapi.MinUploadChunkSize
 	}
@@ -2063,14 +2001,6 @@
 			StateLookup: remainingDataFitsInSingleReq && !lastWriteOfEntireObject,
 		}
 
-<<<<<<< HEAD
-		// Open a new stream and set the first_message field on the request.
-		// The first message on the WriteObject stream must either be the
-		// Object or the Resumable Upload ID.
-		if first {
-			ctx := gapic.InsertMetadata(w.ctx, metadata.Pairs("x-goog-request-params", fmt.Sprintf("bucket=projects/_/buckets/%s", url.QueryEscape(w.bucket))))
-			w.stream, err = w.c.raw.WriteObject(ctx)
-=======
 		// Open a new stream if necessary and set the first_message field on
 		// the request. The first message on the WriteObject stream must either
 		// be the Object or the Resumable Upload ID.
@@ -2079,7 +2009,6 @@
 			ctx := gax.InsertMetadataIntoOutgoingContext(w.ctx, hds...)
 
 			w.stream, err = w.c.raw.BidiWriteObject(ctx)
->>>>>>> 28e4e290
 			if err != nil {
 				return nil, 0, err
 			}
