--- conflicted
+++ resolved
@@ -113,11 +113,7 @@
     __%[1]s_debug ""
     __%[1]s_debug "========= clearing previously set __%[1]s_perform_completion_once_result variable =========="
     set --erase __%[1]s_perform_completion_once_result
-<<<<<<< HEAD
-    __%[1]s_debug "Succesfully erased the variable __%[1]s_perform_completion_once_result"
-=======
     __%[1]s_debug "Successfully erased the variable __%[1]s_perform_completion_once_result"
->>>>>>> 28e4e290
 end
 
 function __%[1]s_requires_order_preservation
