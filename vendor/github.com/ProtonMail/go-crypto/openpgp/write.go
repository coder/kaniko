// Copyright 2011 The Go Authors. All rights reserved.
// Use of this source code is governed by a BSD-style
// license that can be found in the LICENSE file.

package openpgp

import (
	"crypto"
	"hash"
	"io"
	"strconv"
	"time"

	"github.com/ProtonMail/go-crypto/openpgp/armor"
	"github.com/ProtonMail/go-crypto/openpgp/errors"
	"github.com/ProtonMail/go-crypto/openpgp/internal/algorithm"
	"github.com/ProtonMail/go-crypto/openpgp/packet"
)

// DetachSign signs message with the private key from signer (which must
// already have been decrypted) and writes the signature to w.
// If config is nil, sensible defaults will be used.
func DetachSign(w io.Writer, signer *Entity, message io.Reader, config *packet.Config) error {
	return detachSign(w, signer, message, packet.SigTypeBinary, config)
}

// ArmoredDetachSign signs message with the private key from signer (which
// must already have been decrypted) and writes an armored signature to w.
// If config is nil, sensible defaults will be used.
func ArmoredDetachSign(w io.Writer, signer *Entity, message io.Reader, config *packet.Config) (err error) {
	return armoredDetachSign(w, signer, message, packet.SigTypeBinary, config)
}

// DetachSignText signs message (after canonicalising the line endings) with
// the private key from signer (which must already have been decrypted) and
// writes the signature to w.
// If config is nil, sensible defaults will be used.
func DetachSignText(w io.Writer, signer *Entity, message io.Reader, config *packet.Config) error {
	return detachSign(w, signer, message, packet.SigTypeText, config)
}

// ArmoredDetachSignText signs message (after canonicalising the line endings)
// with the private key from signer (which must already have been decrypted)
// and writes an armored signature to w.
// If config is nil, sensible defaults will be used.
func ArmoredDetachSignText(w io.Writer, signer *Entity, message io.Reader, config *packet.Config) error {
	return armoredDetachSign(w, signer, message, packet.SigTypeText, config)
}

func armoredDetachSign(w io.Writer, signer *Entity, message io.Reader, sigType packet.SignatureType, config *packet.Config) (err error) {
	out, err := armor.Encode(w, SignatureType, nil)
	if err != nil {
		return
	}
	err = detachSign(out, signer, message, sigType, config)
	if err != nil {
		return
	}
	return out.Close()
}

func detachSign(w io.Writer, signer *Entity, message io.Reader, sigType packet.SignatureType, config *packet.Config) (err error) {
	signingKey, ok := signer.SigningKeyById(config.Now(), config.SigningKey())
	if !ok {
		return errors.InvalidArgumentError("no valid signing keys")
	}
	if signingKey.PrivateKey == nil {
		return errors.InvalidArgumentError("signing key doesn't have a private key")
	}
	if signingKey.PrivateKey.Encrypted {
		return errors.InvalidArgumentError("signing key is encrypted")
	}
	if _, ok := algorithm.HashToHashId(config.Hash()); !ok {
		return errors.InvalidArgumentError("invalid hash function")
	}

	sig := createSignaturePacket(signingKey.PublicKey, sigType, config)

	h, wrappedHash, err := hashForSignature(sig.Hash, sig.SigType)
	if err != nil {
		return
	}
	if _, err = io.Copy(wrappedHash, message); err != nil {
		return err
	}

	err = sig.Sign(h, signingKey.PrivateKey, config)
	if err != nil {
		return
	}

	return sig.Serialize(w)
}

// FileHints contains metadata about encrypted files. This metadata is, itself,
// encrypted.
type FileHints struct {
	// IsBinary can be set to hint that the contents are binary data.
	IsBinary bool
	// FileName hints at the name of the file that should be written. It's
	// truncated to 255 bytes if longer. It may be empty to suggest that the
	// file should not be written to disk. It may be equal to "_CONSOLE" to
	// suggest the data should not be written to disk.
	FileName string
	// ModTime contains the modification time of the file, or the zero time if not applicable.
	ModTime time.Time
}

// SymmetricallyEncrypt acts like gpg -c: it encrypts a file with a passphrase.
// The resulting WriteCloser must be closed after the contents of the file have
// been written.
// If config is nil, sensible defaults will be used.
func SymmetricallyEncrypt(ciphertext io.Writer, passphrase []byte, hints *FileHints, config *packet.Config) (plaintext io.WriteCloser, err error) {
	if hints == nil {
		hints = &FileHints{}
	}

	key, err := packet.SerializeSymmetricKeyEncrypted(ciphertext, passphrase, config)
	if err != nil {
		return
	}

	var w io.WriteCloser
	cipherSuite := packet.CipherSuite{
		Cipher: config.Cipher(),
		Mode:   config.AEAD().Mode(),
	}
	w, err = packet.SerializeSymmetricallyEncrypted(ciphertext, config.Cipher(), config.AEAD() != nil, cipherSuite, key, config)
	if err != nil {
		return
	}

	literalData := w
	if algo := config.Compression(); algo != packet.CompressionNone {
		var compConfig *packet.CompressionConfig
		if config != nil {
			compConfig = config.CompressionConfig
		}
		literalData, err = packet.SerializeCompressed(w, algo, compConfig)
		if err != nil {
			return
		}
	}

	var epochSeconds uint32
	if !hints.ModTime.IsZero() {
		epochSeconds = uint32(hints.ModTime.Unix())
	}
	return packet.SerializeLiteral(literalData, hints.IsBinary, hints.FileName, epochSeconds)
}

// intersectPreferences mutates and returns a prefix of a that contains only
// the values in the intersection of a and b. The order of a is preserved.
func intersectPreferences(a []uint8, b []uint8) (intersection []uint8) {
	var j int
	for _, v := range a {
		for _, v2 := range b {
			if v == v2 {
				a[j] = v
				j++
				break
			}
		}
	}

	return a[:j]
}

// intersectPreferences mutates and returns a prefix of a that contains only
// the values in the intersection of a and b. The order of a is preserved.
func intersectCipherSuites(a [][2]uint8, b [][2]uint8) (intersection [][2]uint8) {
	var j int
	for _, v := range a {
		for _, v2 := range b {
			if v[0] == v2[0] && v[1] == v2[1] {
				a[j] = v
				j++
				break
			}
		}
	}

	return a[:j]
}

func hashToHashId(h crypto.Hash) uint8 {
	v, ok := algorithm.HashToHashId(h)
	if !ok {
		panic("tried to convert unknown hash")
	}
	return v
}

// EncryptText encrypts a message to a number of recipients and, optionally,
// signs it. Optional information is contained in 'hints', also encrypted, that
// aids the recipients in processing the message. The resulting WriteCloser
// must be closed after the contents of the file have been written. If config
// is nil, sensible defaults will be used. The signing is done in text mode.
func EncryptText(ciphertext io.Writer, to []*Entity, signed *Entity, hints *FileHints, config *packet.Config) (plaintext io.WriteCloser, err error) {
	return encrypt(ciphertext, ciphertext, to, signed, hints, packet.SigTypeText, config)
}

// Encrypt encrypts a message to a number of recipients and, optionally, signs
// it. hints contains optional information, that is also encrypted, that aids
// the recipients in processing the message. The resulting WriteCloser must
// be closed after the contents of the file have been written.
// If config is nil, sensible defaults will be used.
func Encrypt(ciphertext io.Writer, to []*Entity, signed *Entity, hints *FileHints, config *packet.Config) (plaintext io.WriteCloser, err error) {
	return encrypt(ciphertext, ciphertext, to, signed, hints, packet.SigTypeBinary, config)
}

// EncryptSplit encrypts a message to a number of recipients and, optionally, signs
// it. hints contains optional information, that is also encrypted, that aids
// the recipients in processing the message. The resulting WriteCloser must
// be closed after the contents of the file have been written.
// If config is nil, sensible defaults will be used.
func EncryptSplit(keyWriter io.Writer, dataWriter io.Writer, to []*Entity, signed *Entity, hints *FileHints, config *packet.Config) (plaintext io.WriteCloser, err error) {
	return encrypt(keyWriter, dataWriter, to, signed, hints, packet.SigTypeBinary, config)
}

// EncryptTextSplit encrypts a message to a number of recipients and, optionally, signs
// it. hints contains optional information, that is also encrypted, that aids
// the recipients in processing the message. The resulting WriteCloser must
// be closed after the contents of the file have been written.
// If config is nil, sensible defaults will be used.
func EncryptTextSplit(keyWriter io.Writer, dataWriter io.Writer, to []*Entity, signed *Entity, hints *FileHints, config *packet.Config) (plaintext io.WriteCloser, err error) {
	return encrypt(keyWriter, dataWriter, to, signed, hints, packet.SigTypeText, config)
}

// writeAndSign writes the data as a payload package and, optionally, signs
// it. hints contains optional information, that is also encrypted,
// that aids the recipients in processing the message. The resulting
// WriteCloser must be closed after the contents of the file have been
// written. If config is nil, sensible defaults will be used.
func writeAndSign(payload io.WriteCloser, candidateHashes []uint8, signed *Entity, hints *FileHints, sigType packet.SignatureType, config *packet.Config) (plaintext io.WriteCloser, err error) {
	var signer *packet.PrivateKey
	if signed != nil {
		signKey, ok := signed.SigningKeyById(config.Now(), config.SigningKey())
		if !ok {
			return nil, errors.InvalidArgumentError("no valid signing keys")
		}
		signer = signKey.PrivateKey
		if signer == nil {
			return nil, errors.InvalidArgumentError("no private key in signing key")
		}
		if signer.Encrypted {
			return nil, errors.InvalidArgumentError("signing key must be decrypted")
		}
	}

	var hash crypto.Hash
	for _, hashId := range candidateHashes {
		if h, ok := algorithm.HashIdToHash(hashId); ok && h.Available() {
			hash = h
			break
		}
	}

	// If the hash specified by config is a candidate, we'll use that.
	if configuredHash := config.Hash(); configuredHash.Available() {
		for _, hashId := range candidateHashes {
			if h, ok := algorithm.HashIdToHash(hashId); ok && h == configuredHash {
				hash = h
				break
			}
		}
	}

	if hash == 0 {
		hashId := candidateHashes[0]
		name, ok := algorithm.HashIdToString(hashId)
		if !ok {
			name = "#" + strconv.Itoa(int(hashId))
		}
		return nil, errors.InvalidArgumentError("cannot encrypt because no candidate hash functions are compiled in. (Wanted " + name + " in this case.)")
	}

	if signer != nil {
		ops := &packet.OnePassSignature{
			SigType:    sigType,
			Hash:       hash,
			PubKeyAlgo: signer.PubKeyAlgo,
			KeyId:      signer.KeyId,
			IsLast:     true,
		}
		if err := ops.Serialize(payload); err != nil {
			return nil, err
		}
	}

	if hints == nil {
		hints = &FileHints{}
	}

	w := payload
	if signer != nil {
		// If we need to write a signature packet after the literal
		// data then we need to stop literalData from closing
		// encryptedData.
		w = noOpCloser{w}

	}
	var epochSeconds uint32
	if !hints.ModTime.IsZero() {
		epochSeconds = uint32(hints.ModTime.Unix())
	}
	literalData, err := packet.SerializeLiteral(w, hints.IsBinary, hints.FileName, epochSeconds)
	if err != nil {
		return nil, err
	}

	if signer != nil {
		h, wrappedHash, err := hashForSignature(hash, sigType)
		if err != nil {
			return nil, err
		}
		metadata := &packet.LiteralData{
			Format:   't',
			FileName: hints.FileName,
			Time:     epochSeconds,
		}
		if hints.IsBinary {
			metadata.Format = 'b'
		}
		return signatureWriter{payload, literalData, hash, wrappedHash, h, signer, sigType, config, metadata}, nil
	}
	return literalData, nil
}

// encrypt encrypts a message to a number of recipients and, optionally, signs
// it. hints contains optional information, that is also encrypted, that aids
// the recipients in processing the message. The resulting WriteCloser must
// be closed after the contents of the file have been written.
// If config is nil, sensible defaults will be used.
func encrypt(keyWriter io.Writer, dataWriter io.Writer, to []*Entity, signed *Entity, hints *FileHints, sigType packet.SignatureType, config *packet.Config) (plaintext io.WriteCloser, err error) {
	if len(to) == 0 {
		return nil, errors.InvalidArgumentError("no encryption recipient provided")
	}

	// These are the possible ciphers that we'll use for the message.
	candidateCiphers := []uint8{
		uint8(packet.CipherAES256),
		uint8(packet.CipherAES128),
	}

	// These are the possible hash functions that we'll use for the signature.
	candidateHashes := []uint8{
		hashToHashId(crypto.SHA256),
		hashToHashId(crypto.SHA384),
		hashToHashId(crypto.SHA512),
		hashToHashId(crypto.SHA3_256),
		hashToHashId(crypto.SHA3_512),
	}

	// Prefer GCM if everyone supports it
	candidateCipherSuites := [][2]uint8{
		{uint8(packet.CipherAES256), uint8(packet.AEADModeGCM)},
		{uint8(packet.CipherAES256), uint8(packet.AEADModeEAX)},
		{uint8(packet.CipherAES256), uint8(packet.AEADModeOCB)},
		{uint8(packet.CipherAES128), uint8(packet.AEADModeGCM)},
		{uint8(packet.CipherAES128), uint8(packet.AEADModeEAX)},
		{uint8(packet.CipherAES128), uint8(packet.AEADModeOCB)},
	}

	candidateCompression := []uint8{
		uint8(packet.CompressionNone),
		uint8(packet.CompressionZIP),
		uint8(packet.CompressionZLIB),
	}

	encryptKeys := make([]Key, len(to))

	// AEAD is used only if config enables it and every key supports it
	aeadSupported := config.AEAD() != nil

	for i := range to {
		var ok bool
		encryptKeys[i], ok = to[i].EncryptionKey(config.Now())
		if !ok {
			return nil, errors.InvalidArgumentError("cannot encrypt a message to key id " + strconv.FormatUint(to[i].PrimaryKey.KeyId, 16) + " because it has no valid encryption keys")
		}

		sig := to[i].PrimaryIdentity().SelfSignature
<<<<<<< HEAD
		if sig.SEIPDv2 == false {
=======
		if !sig.SEIPDv2 {
>>>>>>> 28e4e290
			aeadSupported = false
		}

		candidateCiphers = intersectPreferences(candidateCiphers, sig.PreferredSymmetric)
		candidateHashes = intersectPreferences(candidateHashes, sig.PreferredHash)
		candidateCipherSuites = intersectCipherSuites(candidateCipherSuites, sig.PreferredCipherSuites)
		candidateCompression = intersectPreferences(candidateCompression, sig.PreferredCompression)
	}

	// In the event that the intersection of supported algorithms is empty we use the ones
	// labelled as MUST that every implementation supports.
	if len(candidateCiphers) == 0 {
		// https://www.ietf.org/archive/id/draft-ietf-openpgp-crypto-refresh-07.html#section-9.3
		candidateCiphers = []uint8{uint8(packet.CipherAES128)}
	}
	if len(candidateHashes) == 0 {
		// https://www.ietf.org/archive/id/draft-ietf-openpgp-crypto-refresh-07.html#hash-algos
		candidateHashes = []uint8{hashToHashId(crypto.SHA256)}
	}
	if len(candidateCipherSuites) == 0 {
		// https://www.ietf.org/archive/id/draft-ietf-openpgp-crypto-refresh-07.html#section-9.6
		candidateCipherSuites = [][2]uint8{{uint8(packet.CipherAES128), uint8(packet.AEADModeOCB)}}
	}

	cipher := packet.CipherFunction(candidateCiphers[0])
	aeadCipherSuite := packet.CipherSuite{
		Cipher: packet.CipherFunction(candidateCipherSuites[0][0]),
		Mode:   packet.AEADMode(candidateCipherSuites[0][1]),
	}

	// If the cipher specified by config is a candidate, we'll use that.
	configuredCipher := config.Cipher()
	for _, c := range candidateCiphers {
		cipherFunc := packet.CipherFunction(c)
		if cipherFunc == configuredCipher {
			cipher = cipherFunc
			break
		}
	}

	symKey := make([]byte, cipher.KeySize())
	if _, err := io.ReadFull(config.Random(), symKey); err != nil {
		return nil, err
	}

	for _, key := range encryptKeys {
		if err := packet.SerializeEncryptedKey(keyWriter, key.PublicKey, cipher, symKey, config); err != nil {
			return nil, err
		}
	}

	var payload io.WriteCloser
	payload, err = packet.SerializeSymmetricallyEncrypted(dataWriter, cipher, aeadSupported, aeadCipherSuite, symKey, config)
	if err != nil {
		return
	}

	payload, err = handleCompression(payload, candidateCompression, config)
	if err != nil {
		return nil, err
	}

	return writeAndSign(payload, candidateHashes, signed, hints, sigType, config)
}

// Sign signs a message. The resulting WriteCloser must be closed after the
// contents of the file have been written.  hints contains optional information
// that aids the recipients in processing the message.
// If config is nil, sensible defaults will be used.
func Sign(output io.Writer, signed *Entity, hints *FileHints, config *packet.Config) (input io.WriteCloser, err error) {
	if signed == nil {
		return nil, errors.InvalidArgumentError("no signer provided")
	}

	// These are the possible hash functions that we'll use for the signature.
	candidateHashes := []uint8{
		hashToHashId(crypto.SHA256),
		hashToHashId(crypto.SHA384),
		hashToHashId(crypto.SHA512),
		hashToHashId(crypto.SHA3_256),
		hashToHashId(crypto.SHA3_512),
	}
	defaultHashes := candidateHashes[0:1]
	preferredHashes := signed.PrimaryIdentity().SelfSignature.PreferredHash
	if len(preferredHashes) == 0 {
		preferredHashes = defaultHashes
	}
	candidateHashes = intersectPreferences(candidateHashes, preferredHashes)
	if len(candidateHashes) == 0 {
		return nil, errors.InvalidArgumentError("cannot sign because signing key shares no common algorithms with candidate hashes")
	}

	return writeAndSign(noOpCloser{output}, candidateHashes, signed, hints, packet.SigTypeBinary, config)
}

// signatureWriter hashes the contents of a message while passing it along to
// literalData. When closed, it closes literalData, writes a signature packet
// to encryptedData and then also closes encryptedData.
type signatureWriter struct {
	encryptedData io.WriteCloser
	literalData   io.WriteCloser
	hashType      crypto.Hash
	wrappedHash   hash.Hash
	h             hash.Hash
	signer        *packet.PrivateKey
	sigType       packet.SignatureType
	config        *packet.Config
	metadata      *packet.LiteralData // V5 signatures protect document metadata
}

func (s signatureWriter) Write(data []byte) (int, error) {
	s.wrappedHash.Write(data)
	switch s.sigType {
	case packet.SigTypeBinary:
		return s.literalData.Write(data)
	case packet.SigTypeText:
		flag := 0
		return writeCanonical(s.literalData, data, &flag)
	}
	return 0, errors.UnsupportedError("unsupported signature type: " + strconv.Itoa(int(s.sigType)))
}

func (s signatureWriter) Close() error {
	sig := createSignaturePacket(&s.signer.PublicKey, s.sigType, s.config)
	sig.Hash = s.hashType
	sig.Metadata = s.metadata

	if err := sig.Sign(s.h, s.signer, s.config); err != nil {
		return err
	}
	if err := s.literalData.Close(); err != nil {
		return err
	}
	if err := sig.Serialize(s.encryptedData); err != nil {
		return err
	}
	return s.encryptedData.Close()
}

func createSignaturePacket(signer *packet.PublicKey, sigType packet.SignatureType, config *packet.Config) *packet.Signature {
	sigLifetimeSecs := config.SigLifetime()
	return &packet.Signature{
		Version:           signer.Version,
		SigType:           sigType,
		PubKeyAlgo:        signer.PubKeyAlgo,
		Hash:              config.Hash(),
		CreationTime:      config.Now(),
		IssuerKeyId:       &signer.KeyId,
		IssuerFingerprint: signer.Fingerprint,
		Notations:         config.Notations(),
		SigLifetimeSecs:   &sigLifetimeSecs,
	}
}

// noOpCloser is like an ioutil.NopCloser, but for an io.Writer.
// TODO: we have two of these in OpenPGP packages alone. This probably needs
// to be promoted somewhere more common.
type noOpCloser struct {
	w io.Writer
}

func (c noOpCloser) Write(data []byte) (n int, err error) {
	return c.w.Write(data)
}

func (c noOpCloser) Close() error {
	return nil
}

func handleCompression(compressed io.WriteCloser, candidateCompression []uint8, config *packet.Config) (data io.WriteCloser, err error) {
	data = compressed
	confAlgo := config.Compression()
	if confAlgo == packet.CompressionNone {
		return
	}

	// Set algorithm labelled as MUST as fallback
	// https://www.ietf.org/archive/id/draft-ietf-openpgp-crypto-refresh-07.html#section-9.4
	finalAlgo := packet.CompressionNone
	// if compression specified by config available we will use it
	for _, c := range candidateCompression {
		if uint8(confAlgo) == c {
			finalAlgo = confAlgo
			break
		}
	}

	if finalAlgo != packet.CompressionNone {
		var compConfig *packet.CompressionConfig
		if config != nil {
			compConfig = config.CompressionConfig
		}
		data, err = packet.SerializeCompressed(compressed, finalAlgo, compConfig)
		if err != nil {
			return
		}
	}
	return data, nil
}<|MERGE_RESOLUTION|>--- conflicted
+++ resolved
@@ -381,11 +381,7 @@
 		}
 
 		sig := to[i].PrimaryIdentity().SelfSignature
-<<<<<<< HEAD
-		if sig.SEIPDv2 == false {
-=======
 		if !sig.SEIPDv2 {
->>>>>>> 28e4e290
 			aeadSupported = false
 		}
 
