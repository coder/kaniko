--- conflicted
+++ resolved
@@ -24,17 +24,10 @@
 	prefix []byte
 
 	// Specific to version 2
-<<<<<<< HEAD
-	cipher        CipherFunction
-	mode          AEADMode
-	chunkSizeByte byte
-	salt          [aeadSaltSize]byte
-=======
 	Cipher        CipherFunction
 	Mode          AEADMode
 	ChunkSizeByte byte
 	Salt          [aeadSaltSize]byte
->>>>>>> 28e4e290
 }
 
 const (
