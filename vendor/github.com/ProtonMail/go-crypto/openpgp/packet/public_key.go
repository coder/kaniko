--- conflicted
+++ resolved
@@ -415,13 +415,10 @@
 		return
 	}
 
-<<<<<<< HEAD
-=======
 	if len(pk.p.Bytes()) == 0 {
 		return errors.StructuralError("empty EdDSA public key")
 	}
 
->>>>>>> 28e4e290
 	pub := eddsa.NewPublicKey(c)
 
 	switch flag := pk.p.Bytes()[0]; flag {
