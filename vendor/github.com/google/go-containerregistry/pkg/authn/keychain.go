--- conflicted
+++ resolved
@@ -53,11 +53,7 @@
 
 var (
 	// DefaultKeychain implements Keychain by interpreting the docker config file.
-<<<<<<< HEAD
-	DefaultKeychain = RefreshingKeychain(&defaultKeychain{}, 5*time.Minute)
-=======
 	DefaultKeychain = &defaultKeychain{}
->>>>>>> 28e4e290
 )
 
 const (
