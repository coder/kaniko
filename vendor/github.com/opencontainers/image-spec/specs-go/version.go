// Copyright 2016 The Linux Foundation
//
// Licensed under the Apache License, Version 2.0 (the "License");
// you may not use this file except in compliance with the License.
// You may obtain a copy of the License at
//
//     http://www.apache.org/licenses/LICENSE-2.0
//
// Unless required by applicable law or agreed to in writing, software
// distributed under the License is distributed on an "AS IS" BASIS,
// WITHOUT WARRANTIES OR CONDITIONS OF ANY KIND, either express or implied.
// See the License for the specific language governing permissions and
// limitations under the License.

package specs

import "fmt"

const (
	// VersionMajor is for an API incompatible changes
	VersionMajor = 1
	// VersionMinor is for functionality in a backwards-compatible manner
	VersionMinor = 1
	// VersionPatch is for backwards-compatible bug fixes
	VersionPatch = 0

	// VersionDev indicates development branch. Releases will be empty string.
<<<<<<< HEAD
	VersionDev = "-rc.3"
=======
	VersionDev = "-rc.5"
>>>>>>> 28e4e290
)

// Version is the specification version that the package types support.
var Version = fmt.Sprintf("%d.%d.%d%s", VersionMajor, VersionMinor, VersionPatch, VersionDev)<|MERGE_RESOLUTION|>--- conflicted
+++ resolved
@@ -25,11 +25,7 @@
 	VersionPatch = 0
 
 	// VersionDev indicates development branch. Releases will be empty string.
-<<<<<<< HEAD
-	VersionDev = "-rc.3"
-=======
 	VersionDev = "-rc.5"
->>>>>>> 28e4e290
 )
 
 // Version is the specification version that the package types support.
