--- conflicted
+++ resolved
@@ -284,15 +284,10 @@
 		}
 	}
 
-<<<<<<< HEAD
-	for name := range s {
-		if !isPathInDirectory(name, filepath.ToSlash(filepath.Clean(directory))) {
-=======
 	directory = filepath.ToSlash(filepath.Clean(directory))
 
 	for name := range s {
 		if !isPathInDirectory(name, directory) {
->>>>>>> 28e4e290
 			continue
 		}
 
@@ -309,27 +304,7 @@
 }
 
 func isPathInDirectory(path, directory string) bool {
-<<<<<<< HEAD
-	ps := strings.Split(path, "/")
-	ds := strings.Split(directory, "/")
-
-	if len(ds) == 1 && ds[0] == "." {
-		return true
-	}
-
-	if len(ps) < len(ds) {
-		return false
-	}
-
-	for i := 0; i < len(ds); i++ {
-		if ps[i] != ds[i] {
-			return false
-		}
-	}
-	return true
-=======
 	return directory == "." || strings.HasPrefix(path, directory+"/")
->>>>>>> 28e4e290
 }
 
 // AddWithOptions file contents to the index,  updates the index using the
