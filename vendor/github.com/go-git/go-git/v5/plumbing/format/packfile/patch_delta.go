package packfile

import (
	"bufio"
	"bytes"
	"errors"
	"fmt"
	"io"
	"math"

	"github.com/go-git/go-git/v5/plumbing"
	"github.com/go-git/go-git/v5/utils/ioutil"
	"github.com/go-git/go-git/v5/utils/sync"
)

// See https://github.com/git/git/blob/49fa3dc76179e04b0833542fa52d0f287a4955ac/delta.h
// https://github.com/git/git/blob/c2c5f6b1e479f2c38e0e01345350620944e3527f/patch-delta.c,
// and https://github.com/tarruda/node-git-core/blob/master/src/js/delta.js
// for details about the delta format.

var (
	ErrInvalidDelta = errors.New("invalid delta")
	ErrDeltaCmd     = errors.New("wrong delta command")
)

const (
	payload      = 0x7f // 0111 1111
	continuation = 0x80 // 1000 0000
)

type offset struct {
	mask  byte
	shift uint
}

var offsets = []offset{
	{mask: 0x01, shift: 0},
	{mask: 0x02, shift: 8},
	{mask: 0x04, shift: 16},
	{mask: 0x08, shift: 24},
}

var sizes = []offset{
	{mask: 0x10, shift: 0},
	{mask: 0x20, shift: 8},
	{mask: 0x40, shift: 16},
}

// ApplyDelta writes to target the result of applying the modification deltas in delta to base.
func ApplyDelta(target, base plumbing.EncodedObject, delta []byte) (err error) {
	r, err := base.Reader()
	if err != nil {
		return err
	}

	defer ioutil.CheckClose(r, &err)

	w, err := target.Writer()
	if err != nil {
		return err
	}

	defer ioutil.CheckClose(w, &err)

	buf := sync.GetBytesBuffer()
	defer sync.PutBytesBuffer(buf)
	_, err = buf.ReadFrom(r)
	if err != nil {
		return err
	}
	src := buf.Bytes()

	dst := sync.GetBytesBuffer()
	defer sync.PutBytesBuffer(dst)
	err = patchDelta(dst, src, delta)
	if err != nil {
		return err
	}

	target.SetSize(int64(dst.Len()))

	b := sync.GetByteSlice()
	_, err = io.CopyBuffer(w, dst, *b)
	sync.PutByteSlice(b)
	return err
}

// PatchDelta returns the result of applying the modification deltas in delta to src.
// An error will be returned if delta is corrupted (ErrDeltaLen) or an action command
// is not copy from source or copy from delta (ErrDeltaCmd).
func PatchDelta(src, delta []byte) ([]byte, error) {
	b := &bytes.Buffer{}
	if err := patchDelta(b, src, delta); err != nil {
		return nil, err
	}
	return b.Bytes(), nil
}

func ReaderFromDelta(base plumbing.EncodedObject, deltaRC io.Reader) (io.ReadCloser, error) {
	deltaBuf := bufio.NewReaderSize(deltaRC, 1024)
	srcSz, err := decodeLEB128ByteReader(deltaBuf)
	if err != nil {
		if err == io.EOF {
			return nil, ErrInvalidDelta
		}
		return nil, err
	}
	if srcSz != uint(base.Size()) {
		return nil, ErrInvalidDelta
	}

	targetSz, err := decodeLEB128ByteReader(deltaBuf)
	if err != nil {
		if err == io.EOF {
			return nil, ErrInvalidDelta
		}
		return nil, err
	}
	remainingTargetSz := targetSz

	dstRd, dstWr := io.Pipe()

	go func() {
		baseRd, err := base.Reader()
		if err != nil {
			_ = dstWr.CloseWithError(ErrInvalidDelta)
			return
		}
		defer baseRd.Close()

		baseBuf := bufio.NewReader(baseRd)
		basePos := uint(0)

		for {
			cmd, err := deltaBuf.ReadByte()
			if err == io.EOF {
				_ = dstWr.CloseWithError(ErrInvalidDelta)
				return
			}
			if err != nil {
				_ = dstWr.CloseWithError(err)
				return
			}

<<<<<<< HEAD
			if isCopyFromSrc(cmd) {
=======
			switch {
			case isCopyFromSrc(cmd):
>>>>>>> 28e4e290
				offset, err := decodeOffsetByteReader(cmd, deltaBuf)
				if err != nil {
					_ = dstWr.CloseWithError(err)
					return
				}
				sz, err := decodeSizeByteReader(cmd, deltaBuf)
				if err != nil {
					_ = dstWr.CloseWithError(err)
					return
				}

				if invalidSize(sz, targetSz) ||
					invalidOffsetSize(offset, sz, srcSz) {
					_ = dstWr.Close()
					return
				}

				discard := offset - basePos
				if basePos > offset {
					_ = baseRd.Close()
					baseRd, err = base.Reader()
					if err != nil {
						_ = dstWr.CloseWithError(ErrInvalidDelta)
						return
					}
					baseBuf.Reset(baseRd)
					discard = offset
				}
				for discard > math.MaxInt32 {
					n, err := baseBuf.Discard(math.MaxInt32)
					if err != nil {
						_ = dstWr.CloseWithError(err)
						return
					}
					basePos += uint(n)
					discard -= uint(n)
				}
				for discard > 0 {
					n, err := baseBuf.Discard(int(discard))
					if err != nil {
						_ = dstWr.CloseWithError(err)
						return
					}
					basePos += uint(n)
					discard -= uint(n)
				}
				if _, err := io.Copy(dstWr, io.LimitReader(baseBuf, int64(sz))); err != nil {
					_ = dstWr.CloseWithError(err)
					return
				}
				remainingTargetSz -= sz
				basePos += sz
<<<<<<< HEAD
			} else if isCopyFromDelta(cmd) {
=======

			case isCopyFromDelta(cmd):
>>>>>>> 28e4e290
				sz := uint(cmd) // cmd is the size itself
				if invalidSize(sz, targetSz) {
					_ = dstWr.CloseWithError(ErrInvalidDelta)
					return
				}
				if _, err := io.Copy(dstWr, io.LimitReader(deltaBuf, int64(sz))); err != nil {
					_ = dstWr.CloseWithError(err)
					return
				}

				remainingTargetSz -= sz
<<<<<<< HEAD
			} else {
				_ = dstWr.CloseWithError(ErrDeltaCmd)
				return
			}
=======

			default:
				_ = dstWr.CloseWithError(ErrDeltaCmd)
				return
			}

>>>>>>> 28e4e290
			if remainingTargetSz <= 0 {
				_ = dstWr.Close()
				return
			}
		}
	}()

	return dstRd, nil
}

func patchDelta(dst *bytes.Buffer, src, delta []byte) error {
	if len(delta) < minCopySize {
		return ErrInvalidDelta
	}

	srcSz, delta := decodeLEB128(delta)
	if srcSz != uint(len(src)) {
		return ErrInvalidDelta
	}

	targetSz, delta := decodeLEB128(delta)
	remainingTargetSz := targetSz

	var cmd byte
	dst.Grow(int(targetSz))
	for {
		if len(delta) == 0 {
			return ErrInvalidDelta
		}

		cmd = delta[0]
		delta = delta[1:]

		switch {
		case isCopyFromSrc(cmd):
			var offset, sz uint
			var err error
			offset, delta, err = decodeOffset(cmd, delta)
			if err != nil {
				return err
			}

			sz, delta, err = decodeSize(cmd, delta)
			if err != nil {
				return err
			}

			if invalidSize(sz, targetSz) ||
				invalidOffsetSize(offset, sz, srcSz) {
				break
			}
			dst.Write(src[offset : offset+sz])
			remainingTargetSz -= sz

		case isCopyFromDelta(cmd):
			sz := uint(cmd) // cmd is the size itself
			if invalidSize(sz, targetSz) {
				return ErrInvalidDelta
			}

			if uint(len(delta)) < sz {
				return ErrInvalidDelta
			}

			dst.Write(delta[0:sz])
			remainingTargetSz -= sz
			delta = delta[sz:]

		default:
			return ErrDeltaCmd
		}

		if remainingTargetSz <= 0 {
			break
		}
	}

	return nil
}

func patchDeltaWriter(dst io.Writer, base io.ReaderAt, delta io.Reader,
	typ plumbing.ObjectType, writeHeader objectHeaderWriter) (uint, plumbing.Hash, error) {
	deltaBuf := bufio.NewReaderSize(delta, 1024)
	srcSz, err := decodeLEB128ByteReader(deltaBuf)
	if err != nil {
		if err == io.EOF {
			return 0, plumbing.ZeroHash, ErrInvalidDelta
		}
		return 0, plumbing.ZeroHash, err
	}

	if r, ok := base.(*bytes.Reader); ok && srcSz != uint(r.Size()) {
		return 0, plumbing.ZeroHash, ErrInvalidDelta
	}

	targetSz, err := decodeLEB128ByteReader(deltaBuf)
	if err != nil {
		if err == io.EOF {
			return 0, plumbing.ZeroHash, ErrInvalidDelta
		}
		return 0, plumbing.ZeroHash, err
	}

	// If header still needs to be written, caller will provide
	// a LazyObjectWriterHeader. This seems to be the case when
	// dealing with thin-packs.
	if writeHeader != nil {
		err = writeHeader(typ, int64(targetSz))
		if err != nil {
			return 0, plumbing.ZeroHash, fmt.Errorf("could not lazy write header: %w", err)
		}
	}

	remainingTargetSz := targetSz

	hasher := plumbing.NewHasher(typ, int64(targetSz))
	mw := io.MultiWriter(dst, hasher)

	bufp := sync.GetByteSlice()
	defer sync.PutByteSlice(bufp)

	sr := io.NewSectionReader(base, int64(0), int64(srcSz))
	// Keep both the io.LimitedReader types, so we can reset N.
	baselr := io.LimitReader(sr, 0).(*io.LimitedReader)
	deltalr := io.LimitReader(deltaBuf, 0).(*io.LimitedReader)

	for {
		buf := *bufp
		cmd, err := deltaBuf.ReadByte()
		if err == io.EOF {
			return 0, plumbing.ZeroHash, ErrInvalidDelta
		}
		if err != nil {
			return 0, plumbing.ZeroHash, err
		}

		if isCopyFromSrc(cmd) {
			offset, err := decodeOffsetByteReader(cmd, deltaBuf)
			if err != nil {
				return 0, plumbing.ZeroHash, err
			}
			sz, err := decodeSizeByteReader(cmd, deltaBuf)
			if err != nil {
				return 0, plumbing.ZeroHash, err
			}

			if invalidSize(sz, targetSz) ||
				invalidOffsetSize(offset, sz, srcSz) {
				return 0, plumbing.ZeroHash, err
			}

			if _, err := sr.Seek(int64(offset), io.SeekStart); err != nil {
				return 0, plumbing.ZeroHash, err
			}
			baselr.N = int64(sz)
			if _, err := io.CopyBuffer(mw, baselr, buf); err != nil {
				return 0, plumbing.ZeroHash, err
			}
			remainingTargetSz -= sz
		} else if isCopyFromDelta(cmd) {
			sz := uint(cmd) // cmd is the size itself
			if invalidSize(sz, targetSz) {
				return 0, plumbing.ZeroHash, ErrInvalidDelta
			}
			deltalr.N = int64(sz)
			if _, err := io.CopyBuffer(mw, deltalr, buf); err != nil {
				return 0, plumbing.ZeroHash, err
			}

			remainingTargetSz -= sz
		} else {
			return 0, plumbing.ZeroHash, err
		}
		if remainingTargetSz <= 0 {
			break
		}
	}

	return targetSz, hasher.Sum(), nil
}

// Decodes a number encoded as an unsigned LEB128 at the start of some
// binary data and returns the decoded number and the rest of the
// stream.
//
// This must be called twice on the delta data buffer, first to get the
// expected source buffer size, and again to get the target buffer size.
func decodeLEB128(input []byte) (uint, []byte) {
	var num, sz uint
	var b byte
	for {
		b = input[sz]
		num |= (uint(b) & payload) << (sz * 7) // concats 7 bits chunks
		sz++

		if uint(b)&continuation == 0 || sz == uint(len(input)) {
			break
		}
	}

	return num, input[sz:]
}

func decodeLEB128ByteReader(input io.ByteReader) (uint, error) {
	var num, sz uint
	for {
		b, err := input.ReadByte()
		if err != nil {
			return 0, err
		}

		num |= (uint(b) & payload) << (sz * 7) // concats 7 bits chunks
		sz++

		if uint(b)&continuation == 0 {
			break
		}
	}

	return num, nil
}
<<<<<<< HEAD

const (
	payload      = 0x7f // 0111 1111
	continuation = 0x80 // 1000 0000
)
=======
>>>>>>> 28e4e290

func isCopyFromSrc(cmd byte) bool {
	return (cmd & continuation) != 0
}

func isCopyFromDelta(cmd byte) bool {
	return (cmd&continuation) == 0 && cmd != 0
}

func decodeOffsetByteReader(cmd byte, delta io.ByteReader) (uint, error) {
<<<<<<< HEAD
	var offset uint
	if (cmd & 0x01) != 0 {
		next, err := delta.ReadByte()
		if err != nil {
			return 0, err
		}
		offset = uint(next)
	}
	if (cmd & 0x02) != 0 {
		next, err := delta.ReadByte()
		if err != nil {
			return 0, err
		}
		offset |= uint(next) << 8
	}
	if (cmd & 0x04) != 0 {
		next, err := delta.ReadByte()
		if err != nil {
			return 0, err
		}
		offset |= uint(next) << 16
	}
	if (cmd & 0x08) != 0 {
		next, err := delta.ReadByte()
		if err != nil {
			return 0, err
		}
		offset |= uint(next) << 24
	}

	return offset, nil
}

func decodeOffset(cmd byte, delta []byte) (uint, []byte, error) {
=======
>>>>>>> 28e4e290
	var offset uint
	for _, o := range offsets {
		if (cmd & o.mask) != 0 {
			next, err := delta.ReadByte()
			if err != nil {
				return 0, err
			}
			offset |= uint(next) << o.shift
		}
	}

	return offset, nil
}

func decodeOffset(cmd byte, delta []byte) (uint, []byte, error) {
	var offset uint
	for _, o := range offsets {
		if (cmd & o.mask) != 0 {
			if len(delta) == 0 {
				return 0, nil, ErrInvalidDelta
			}
			offset |= uint(delta[0]) << o.shift
			delta = delta[1:]
		}
	}

	return offset, delta, nil
}

func decodeSizeByteReader(cmd byte, delta io.ByteReader) (uint, error) {
<<<<<<< HEAD
	var sz uint
	if (cmd & 0x10) != 0 {
		next, err := delta.ReadByte()
		if err != nil {
			return 0, err
		}
		sz = uint(next)
	}
	if (cmd & 0x20) != 0 {
		next, err := delta.ReadByte()
		if err != nil {
			return 0, err
		}
		sz |= uint(next) << 8
	}
	if (cmd & 0x40) != 0 {
		next, err := delta.ReadByte()
		if err != nil {
			return 0, err
		}
		sz |= uint(next) << 16
	}
	if sz == 0 {
		sz = 0x10000
	}

	return sz, nil
}

func decodeSize(cmd byte, delta []byte) (uint, []byte, error) {
=======
>>>>>>> 28e4e290
	var sz uint
	for _, s := range sizes {
		if (cmd & s.mask) != 0 {
			next, err := delta.ReadByte()
			if err != nil {
				return 0, err
			}
			sz |= uint(next) << s.shift
		}
	}

	if sz == 0 {
		sz = maxCopySize
	}

	return sz, nil
}

func decodeSize(cmd byte, delta []byte) (uint, []byte, error) {
	var sz uint
	for _, s := range sizes {
		if (cmd & s.mask) != 0 {
			if len(delta) == 0 {
				return 0, nil, ErrInvalidDelta
			}
			sz |= uint(delta[0]) << s.shift
			delta = delta[1:]
		}
	}
	if sz == 0 {
		sz = maxCopySize
	}

	return sz, delta, nil
}

func invalidSize(sz, targetSz uint) bool {
	return sz > targetSz
}

func invalidOffsetSize(offset, sz, srcSz uint) bool {
	return sumOverflows(offset, sz) ||
		offset+sz > srcSz
}

func sumOverflows(a, b uint) bool {
	return a+b < a
}<|MERGE_RESOLUTION|>--- conflicted
+++ resolved
@@ -142,12 +142,8 @@
 				return
 			}
 
-<<<<<<< HEAD
-			if isCopyFromSrc(cmd) {
-=======
 			switch {
 			case isCopyFromSrc(cmd):
->>>>>>> 28e4e290
 				offset, err := decodeOffsetByteReader(cmd, deltaBuf)
 				if err != nil {
 					_ = dstWr.CloseWithError(err)
@@ -200,12 +196,8 @@
 				}
 				remainingTargetSz -= sz
 				basePos += sz
-<<<<<<< HEAD
-			} else if isCopyFromDelta(cmd) {
-=======
 
 			case isCopyFromDelta(cmd):
->>>>>>> 28e4e290
 				sz := uint(cmd) // cmd is the size itself
 				if invalidSize(sz, targetSz) {
 					_ = dstWr.CloseWithError(ErrInvalidDelta)
@@ -217,19 +209,12 @@
 				}
 
 				remainingTargetSz -= sz
-<<<<<<< HEAD
-			} else {
-				_ = dstWr.CloseWithError(ErrDeltaCmd)
-				return
-			}
-=======
 
 			default:
 				_ = dstWr.CloseWithError(ErrDeltaCmd)
 				return
 			}
 
->>>>>>> 28e4e290
 			if remainingTargetSz <= 0 {
 				_ = dstWr.Close()
 				return
@@ -451,14 +436,6 @@
 
 	return num, nil
 }
-<<<<<<< HEAD
-
-const (
-	payload      = 0x7f // 0111 1111
-	continuation = 0x80 // 1000 0000
-)
-=======
->>>>>>> 28e4e290
 
 func isCopyFromSrc(cmd byte) bool {
 	return (cmd & continuation) != 0
@@ -469,43 +446,6 @@
 }
 
 func decodeOffsetByteReader(cmd byte, delta io.ByteReader) (uint, error) {
-<<<<<<< HEAD
-	var offset uint
-	if (cmd & 0x01) != 0 {
-		next, err := delta.ReadByte()
-		if err != nil {
-			return 0, err
-		}
-		offset = uint(next)
-	}
-	if (cmd & 0x02) != 0 {
-		next, err := delta.ReadByte()
-		if err != nil {
-			return 0, err
-		}
-		offset |= uint(next) << 8
-	}
-	if (cmd & 0x04) != 0 {
-		next, err := delta.ReadByte()
-		if err != nil {
-			return 0, err
-		}
-		offset |= uint(next) << 16
-	}
-	if (cmd & 0x08) != 0 {
-		next, err := delta.ReadByte()
-		if err != nil {
-			return 0, err
-		}
-		offset |= uint(next) << 24
-	}
-
-	return offset, nil
-}
-
-func decodeOffset(cmd byte, delta []byte) (uint, []byte, error) {
-=======
->>>>>>> 28e4e290
 	var offset uint
 	for _, o := range offsets {
 		if (cmd & o.mask) != 0 {
@@ -536,39 +476,6 @@
 }
 
 func decodeSizeByteReader(cmd byte, delta io.ByteReader) (uint, error) {
-<<<<<<< HEAD
-	var sz uint
-	if (cmd & 0x10) != 0 {
-		next, err := delta.ReadByte()
-		if err != nil {
-			return 0, err
-		}
-		sz = uint(next)
-	}
-	if (cmd & 0x20) != 0 {
-		next, err := delta.ReadByte()
-		if err != nil {
-			return 0, err
-		}
-		sz |= uint(next) << 8
-	}
-	if (cmd & 0x40) != 0 {
-		next, err := delta.ReadByte()
-		if err != nil {
-			return 0, err
-		}
-		sz |= uint(next) << 16
-	}
-	if sz == 0 {
-		sz = 0x10000
-	}
-
-	return sz, nil
-}
-
-func decodeSize(cmd byte, delta []byte) (uint, []byte, error) {
-=======
->>>>>>> 28e4e290
 	var sz uint
 	for _, s := range sizes {
 		if (cmd & s.mask) != 0 {
