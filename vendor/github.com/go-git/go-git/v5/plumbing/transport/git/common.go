// Package git implements the git transport protocol.
package git

import (
	"io"
	"net"
	"strconv"

	"github.com/go-git/go-git/v5/plumbing/protocol/packp"
	"github.com/go-git/go-git/v5/plumbing/transport"
	"github.com/go-git/go-git/v5/plumbing/transport/internal/common"
	"github.com/go-git/go-git/v5/utils/ioutil"
)

// DefaultClient is the default git client.
var DefaultClient = common.NewClient(&runner{})

const DefaultPort = 9418

type runner struct{}

// Command returns a new Command for the given cmd in the given Endpoint
func (r *runner) Command(cmd string, ep *transport.Endpoint, auth transport.AuthMethod) (common.Command, error) {
	// auth not allowed since git protocol doesn't support authentication
	if auth != nil {
		return nil, transport.ErrInvalidAuthMethod
	}
	c := &command{command: cmd, endpoint: ep}
	if err := c.connect(); err != nil {
		return nil, err
	}
	return c, nil
}

type command struct {
	conn      net.Conn
	connected bool
	command   string
	endpoint  *transport.Endpoint
}

// Start executes the command sending the required message to the TCP connection
func (c *command) Start() error {
	req := packp.GitProtoRequest{
		RequestCommand: c.command,
		Pathname:       c.endpoint.Path,
	}
	host := c.endpoint.Host
	if c.endpoint.Port != DefaultPort {
		host = net.JoinHostPort(c.endpoint.Host, strconv.Itoa(c.endpoint.Port))
	}

	req.Host = host

	return req.Encode(c.conn)
}

func (c *command) connect() error {
	if c.connected {
		return transport.ErrAlreadyConnected
	}

	var err error
	c.conn, err = net.Dial("tcp", c.getHostWithPort())
	if err != nil {
		return err
	}

	c.connected = true
	return nil
}

func (c *command) getHostWithPort() string {
	host := c.endpoint.Host
	port := c.endpoint.Port
	if port <= 0 {
		port = DefaultPort
	}

	return net.JoinHostPort(host, strconv.Itoa(port))
}

// StderrPipe git protocol doesn't have any dedicated error channel
func (c *command) StderrPipe() (io.Reader, error) {
	return nil, nil
}

// StdinPipe returns the underlying connection as WriteCloser, wrapped to prevent
// call to the Close function from the connection, a command execution in git
// protocol can't be closed or killed
func (c *command) StdinPipe() (io.WriteCloser, error) {
	return ioutil.WriteNopCloser(c.conn), nil
}

// StdoutPipe returns the underlying connection as Reader
func (c *command) StdoutPipe() (io.Reader, error) {
	return c.conn, nil
}

<<<<<<< HEAD
func endpointToCommand(cmd string, ep *transport.Endpoint) string {
	host := ep.Host
	if ep.Port != DefaultPort {
		host = net.JoinHostPort(ep.Host, strconv.Itoa(ep.Port))
	}

	return fmt.Sprintf("%s %s%chost=%s%c", cmd, ep.Path, 0, host, 0)
}

=======
>>>>>>> 28e4e290
// Close closes the TCP connection and connection.
func (c *command) Close() error {
	if !c.connected {
		return nil
	}

	c.connected = false
	return c.conn.Close()
}<|MERGE_RESOLUTION|>--- conflicted
+++ resolved
@@ -97,18 +97,6 @@
 	return c.conn, nil
 }
 
-<<<<<<< HEAD
-func endpointToCommand(cmd string, ep *transport.Endpoint) string {
-	host := ep.Host
-	if ep.Port != DefaultPort {
-		host = net.JoinHostPort(ep.Host, strconv.Itoa(ep.Port))
-	}
-
-	return fmt.Sprintf("%s %s%chost=%s%c", cmd, ep.Path, 0, host, 0)
-}
-
-=======
->>>>>>> 28e4e290
 // Close closes the TCP connection and connection.
 func (c *command) Close() error {
 	if !c.connected {
