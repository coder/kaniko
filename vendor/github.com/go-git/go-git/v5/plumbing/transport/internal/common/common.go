// Package common implements the git pack protocol with a pluggable transport.
// This is a low-level package to implement new transports. Use a concrete
// implementation instead (e.g. http, file, ssh).
//
// A simple example of usage can be found in the file package.
package common

import (
	"bufio"
	"context"
	"errors"
	"fmt"
	"io"
<<<<<<< HEAD
=======
	"regexp"
>>>>>>> 28e4e290
	"strings"
	"time"

	"github.com/go-git/go-git/v5/plumbing/format/pktline"
	"github.com/go-git/go-git/v5/plumbing/protocol/packp"
	"github.com/go-git/go-git/v5/plumbing/protocol/packp/capability"
	"github.com/go-git/go-git/v5/plumbing/protocol/packp/sideband"
	"github.com/go-git/go-git/v5/plumbing/transport"
	"github.com/go-git/go-git/v5/utils/ioutil"
)

const (
	readErrorSecondsTimeout = 10
)

var (
	ErrTimeoutExceeded = errors.New("timeout exceeded")
	// stdErrSkipPattern is used for skipping lines from a command's stderr output.
	// Any line matching this pattern will be skipped from further
	// processing and not be returned to calling code.
	stdErrSkipPattern = regexp.MustCompile("^remote:( =*){0,1}$")
)

// Commander creates Command instances. This is the main entry point for
// transport implementations.
type Commander interface {
	// Command creates a new Command for the given git command and
	// endpoint. cmd can be git-upload-pack or git-receive-pack. An
	// error should be returned if the endpoint is not supported or the
	// command cannot be created (e.g. binary does not exist, connection
	// cannot be established).
	Command(cmd string, ep *transport.Endpoint, auth transport.AuthMethod) (Command, error)
}

// Command is used for a single command execution.
// This interface is modeled after exec.Cmd and ssh.Session in the standard
// library.
type Command interface {
	// StderrPipe returns a pipe that will be connected to the command's
	// standard error when the command starts. It should not be called after
	// Start.
	StderrPipe() (io.Reader, error)
	// StdinPipe returns a pipe that will be connected to the command's
	// standard input when the command starts. It should not be called after
	// Start. The pipe should be closed when no more input is expected.
	StdinPipe() (io.WriteCloser, error)
	// StdoutPipe returns a pipe that will be connected to the command's
	// standard output when the command starts. It should not be called after
	// Start.
	StdoutPipe() (io.Reader, error)
	// Start starts the specified command. It does not wait for it to
	// complete.
	Start() error
	// Close closes the command and releases any resources used by it. It
	// will block until the command exits.
	Close() error
}

// CommandKiller expands the Command interface, enabling it for being killed.
type CommandKiller interface {
	// Kill and close the session whatever the state it is. It will block until
	// the command is terminated.
	Kill() error
}

type client struct {
	cmdr Commander
}

// NewClient creates a new client using the given Commander.
func NewClient(runner Commander) transport.Transport {
	return &client{runner}
}

// NewUploadPackSession creates a new UploadPackSession.
func (c *client) NewUploadPackSession(ep *transport.Endpoint, auth transport.AuthMethod) (
	transport.UploadPackSession, error) {

	return c.newSession(transport.UploadPackServiceName, ep, auth)
}

// NewReceivePackSession creates a new ReceivePackSession.
func (c *client) NewReceivePackSession(ep *transport.Endpoint, auth transport.AuthMethod) (
	transport.ReceivePackSession, error) {

	return c.newSession(transport.ReceivePackServiceName, ep, auth)
}

type session struct {
	Stdin   io.WriteCloser
	Stdout  io.Reader
	Command Command

	isReceivePack bool
	advRefs       *packp.AdvRefs
	packRun       bool
	finished      bool
	firstErrLine  chan string
}

func (c *client) newSession(s string, ep *transport.Endpoint, auth transport.AuthMethod) (*session, error) {
	cmd, err := c.cmdr.Command(s, ep, auth)
	if err != nil {
		return nil, err
	}

	stdin, err := cmd.StdinPipe()
	if err != nil {
		return nil, err
	}

	stdout, err := cmd.StdoutPipe()
	if err != nil {
		return nil, err
	}

	stderr, err := cmd.StderrPipe()
	if err != nil {
		return nil, err
	}

	if err := cmd.Start(); err != nil {
		return nil, err
	}

	return &session{
		Stdin:         stdin,
		Stdout:        stdout,
		Command:       cmd,
		firstErrLine:  c.listenFirstError(stderr),
		isReceivePack: s == transport.ReceivePackServiceName,
	}, nil
}

func (c *client) listenFirstError(r io.Reader) chan string {
	if r == nil {
		return nil
	}

	errLine := make(chan string, 1)
	go func() {
		s := bufio.NewScanner(r)
		for {
			if s.Scan() {
				line := s.Text()
				if !stdErrSkipPattern.MatchString(line) {
					errLine <- line
					break
				}
			} else {
				close(errLine)
				break
			}
		}

		_, _ = io.Copy(io.Discard, r)
	}()

	return errLine
}

func (s *session) AdvertisedReferences() (*packp.AdvRefs, error) {
	return s.AdvertisedReferencesContext(context.TODO())
}

// AdvertisedReferences retrieves the advertised references from the server.
func (s *session) AdvertisedReferencesContext(ctx context.Context) (*packp.AdvRefs, error) {
	if s.advRefs != nil {
		return s.advRefs, nil
	}

	ar := packp.NewAdvRefs()
	if err := ar.Decode(s.StdoutContext(ctx)); err != nil {
		if err := s.handleAdvRefDecodeError(err); err != nil {
			return nil, err
		}
	}

	// Some servers like jGit, announce capabilities instead of returning an
	// packp message with a flush. This verifies that we received a empty
	// adv-refs, even it contains capabilities.
	if !s.isReceivePack && ar.IsEmpty() {
		return nil, transport.ErrEmptyRemoteRepository
	}

	transport.FilterUnsupportedCapabilities(ar.Capabilities)
	s.advRefs = ar
	return ar, nil
}

func (s *session) handleAdvRefDecodeError(err error) error {
	var errLine *pktline.ErrorLine
	if errors.As(err, &errLine) {
		if isRepoNotFoundError(errLine.Text) {
			return transport.ErrRepositoryNotFound
		}

		return errLine
	}

	// If repository is not found, we get empty stdout and server writes an
	// error to stderr.
	if errors.Is(err, packp.ErrEmptyInput) {
		// TODO:(v6): handle this error in a better way.
		// Instead of checking the stderr output for a specific error message,
		// define an ExitError and embed the stderr output and exit (if one
		// exists) in the error struct. Just like exec.ExitError.
		s.finished = true
		if err := s.checkNotFoundError(); err != nil {
			return err
		}

		return io.ErrUnexpectedEOF
	}

	// For empty (but existing) repositories, we get empty advertised-references
	// message. But valid. That is, it includes at least a flush.
	if err == packp.ErrEmptyAdvRefs {
		// Empty repositories are valid for git-receive-pack.
		if s.isReceivePack {
			return nil
		}

		if err := s.finish(); err != nil {
			return err
		}

		return transport.ErrEmptyRemoteRepository
	}

	// Some server sends the errors as normal content (git protocol), so when
	// we try to decode it fails, we need to check the content of it, to detect
	// not found errors
	if uerr, ok := err.(*packp.ErrUnexpectedData); ok {
		if isRepoNotFoundError(string(uerr.Data)) {
			return transport.ErrRepositoryNotFound
		}
	}

	return err
}

// UploadPack performs a request to the server to fetch a packfile. A reader is
// returned with the packfile content. The reader must be closed after reading.
func (s *session) UploadPack(ctx context.Context, req *packp.UploadPackRequest) (*packp.UploadPackResponse, error) {
	if req.IsEmpty() {
		// XXX: IsEmpty means haves are a subset of wants, in that case we have
		// everything we asked for. Close the connection and return nil.
		if err := s.finish(); err != nil {
			return nil, err
		}
		// TODO:(v6) return nil here
		return nil, transport.ErrEmptyUploadPackRequest
	}

	if err := req.Validate(); err != nil {
		return nil, err
	}

	if _, err := s.AdvertisedReferencesContext(ctx); err != nil {
		return nil, err
	}

	s.packRun = true

	in := s.StdinContext(ctx)
	out := s.StdoutContext(ctx)

	if err := uploadPack(in, out, req); err != nil {
		return nil, err
	}

	r, err := ioutil.NonEmptyReader(out)
	if err == ioutil.ErrEmptyReader {
		if c, ok := s.Stdout.(io.Closer); ok {
			_ = c.Close()
		}

		return nil, transport.ErrEmptyUploadPackRequest
	}

	if err != nil {
		return nil, err
	}

	rc := ioutil.NewReadCloser(r, s)
	return DecodeUploadPackResponse(rc, req)
}

func (s *session) StdinContext(ctx context.Context) io.WriteCloser {
	return ioutil.NewWriteCloserOnError(
		ioutil.NewContextWriteCloser(ctx, s.Stdin),
		s.onError,
	)
}

func (s *session) StdoutContext(ctx context.Context) io.Reader {
	return ioutil.NewReaderOnError(
		ioutil.NewContextReader(ctx, s.Stdout),
		s.onError,
	)
}

func (s *session) onError(err error) {
	if k, ok := s.Command.(CommandKiller); ok {
		_ = k.Kill()
	}

	_ = s.Close()
}

func (s *session) ReceivePack(ctx context.Context, req *packp.ReferenceUpdateRequest) (*packp.ReportStatus, error) {
	if _, err := s.AdvertisedReferences(); err != nil {
		return nil, err
	}

	s.packRun = true

	w := s.StdinContext(ctx)
	if err := req.Encode(w); err != nil {
		return nil, err
	}

	if err := w.Close(); err != nil {
		return nil, err
	}

	if !req.Capabilities.Supports(capability.ReportStatus) {
		// If we don't have report-status, we can only
		// check return value error.
		return nil, s.Command.Close()
	}

	r := s.StdoutContext(ctx)

	var d *sideband.Demuxer
	if req.Capabilities.Supports(capability.Sideband64k) {
		d = sideband.NewDemuxer(sideband.Sideband64k, r)
	} else if req.Capabilities.Supports(capability.Sideband) {
		d = sideband.NewDemuxer(sideband.Sideband, r)
	}
	if d != nil {
		d.Progress = req.Progress
		r = d
	}

	report := packp.NewReportStatus()
	if err := report.Decode(r); err != nil {
		return nil, err
	}

	if err := report.Error(); err != nil {
		defer s.Close()
		return report, err
	}

	return report, s.Command.Close()
}

func (s *session) finish() error {
	if s.finished {
		return nil
	}

	s.finished = true

	// If we did not run a upload/receive-pack, we close the connection
	// gracefully by sending a flush packet to the server. If the server
	// operates correctly, it will exit with status 0.
	if !s.packRun {
		_, err := s.Stdin.Write(pktline.FlushPkt)
		return err
	}

	return nil
}

func (s *session) Close() (err error) {
	err = s.finish()

	defer ioutil.CheckClose(s.Command, &err)
	return
}

func (s *session) checkNotFoundError() error {
	t := time.NewTicker(time.Second * readErrorSecondsTimeout)
	defer t.Stop()

	select {
	case <-t.C:
		return ErrTimeoutExceeded
	case line, ok := <-s.firstErrLine:
		if !ok || len(line) == 0 {
			return nil
		}

		if isRepoNotFoundError(line) {
			return transport.ErrRepositoryNotFound
		}

		// TODO:(v6): return server error just as it is without a prefix
		return fmt.Errorf("unknown error: %s", line)
	}
}

const (
	githubRepoNotFoundErr      = "Repository not found."
	bitbucketRepoNotFoundErr   = "repository does not exist."
	localRepoNotFoundErr       = "does not appear to be a git repository"
	gitProtocolNotFoundErr     = "Repository not found."
	gitProtocolNoSuchErr       = "no such repository"
	gitProtocolAccessDeniedErr = "access denied"
	gogsAccessDeniedErr        = "Repository does not exist or you do not have access"
	gitlabRepoNotFoundErr      = "The project you were looking for could not be found"
)

func isRepoNotFoundError(s string) bool {
	for _, err := range []string{
		githubRepoNotFoundErr,
		bitbucketRepoNotFoundErr,
		localRepoNotFoundErr,
		gitProtocolNotFoundErr,
		gitProtocolNoSuchErr,
		gitProtocolAccessDeniedErr,
		gogsAccessDeniedErr,
		gitlabRepoNotFoundErr,
	} {
		if strings.Contains(s, err) {
			return true
		}
	}

	return false
}

// uploadPack implements the git-upload-pack protocol.
func uploadPack(w io.WriteCloser, _ io.Reader, req *packp.UploadPackRequest) error {
	// TODO support multi_ack mode
	// TODO support multi_ack_detailed mode
	// TODO support acks for common objects
	// TODO build a proper state machine for all these processing options

	if err := req.UploadRequest.Encode(w); err != nil {
		return fmt.Errorf("sending upload-req message: %s", err)
	}

	if err := req.UploadHaves.Encode(w, true); err != nil {
		return fmt.Errorf("sending haves message: %s", err)
	}

	if err := sendDone(w); err != nil {
		return fmt.Errorf("sending done message: %s", err)
	}

	if err := w.Close(); err != nil {
		return fmt.Errorf("closing input: %s", err)
	}

	return nil
}

func sendDone(w io.Writer) error {
	e := pktline.NewEncoder(w)

	return e.Encodef("done\n")
}

// DecodeUploadPackResponse decodes r into a new packp.UploadPackResponse
func DecodeUploadPackResponse(r io.ReadCloser, req *packp.UploadPackRequest) (
	*packp.UploadPackResponse, error,
) {
	res := packp.NewUploadPackResponse(req)
	if err := res.Decode(r); err != nil {
		return nil, fmt.Errorf("error decoding upload-pack response: %s", err)
	}

	return res, nil
}<|MERGE_RESOLUTION|>--- conflicted
+++ resolved
@@ -11,10 +11,7 @@
 	"errors"
 	"fmt"
 	"io"
-<<<<<<< HEAD
-=======
 	"regexp"
->>>>>>> 28e4e290
 	"strings"
 	"time"
 
