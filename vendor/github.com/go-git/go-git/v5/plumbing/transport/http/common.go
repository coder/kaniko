// Package http implements the HTTP transport protocol.
package http

import (
	"bytes"
	"context"
	"crypto/tls"
	"crypto/x509"
	"fmt"
	"net"
	"net/http"
	"net/url"
	"reflect"
	"strconv"
	"strings"
	"sync"

	"github.com/go-git/go-git/v5/plumbing"
	"github.com/go-git/go-git/v5/plumbing/protocol/packp"
	"github.com/go-git/go-git/v5/plumbing/transport"
	"github.com/go-git/go-git/v5/utils/ioutil"
	"github.com/golang/groupcache/lru"
)

// it requires a bytes.Buffer, because we need to know the length
func applyHeadersToRequest(req *http.Request, content *bytes.Buffer, host string, requestType string) {
	req.Header.Add("User-Agent", "git/1.0")
	req.Header.Add("Host", host) // host:port

	if content == nil {
		req.Header.Add("Accept", "*/*")
		return
	}

	req.Header.Add("Accept", fmt.Sprintf("application/x-%s-result", requestType))
	req.Header.Add("Content-Type", fmt.Sprintf("application/x-%s-request", requestType))
	req.Header.Add("Content-Length", strconv.Itoa(content.Len()))
}

const infoRefsPath = "/info/refs"

func advertisedReferences(ctx context.Context, s *session, serviceName string) (ref *packp.AdvRefs, err error) {
	url := fmt.Sprintf(
		"%s%s?service=%s",
		s.endpoint.String(), infoRefsPath, serviceName,
	)

	req, err := http.NewRequest(http.MethodGet, url, nil)
	if err != nil {
		return nil, err
	}

	s.ApplyAuthToRequest(req)
	applyHeadersToRequest(req, nil, s.endpoint.Host, serviceName)
	res, err := s.client.Do(req.WithContext(ctx))
	if err != nil {
		return nil, err
	}

	s.ModifyEndpointIfRedirect(res)
	defer ioutil.CheckClose(res.Body, &err)

	if err = NewErr(res); err != nil {
		return nil, err
	}

	ar := packp.NewAdvRefs()
	if err = ar.Decode(res.Body); err != nil {
		if err == packp.ErrEmptyAdvRefs {
			err = transport.ErrEmptyRemoteRepository
		}

		return nil, err
	}

	// Git 2.41+ returns a zero-id plus capabilities when an empty
	// repository is being cloned. This skips the existing logic within
	// advrefs_decode.decodeFirstHash, which expects a flush-pkt instead.
	//
	// This logic aligns with plumbing/transport/internal/common/common.go.
	if ar.IsEmpty() &&
		// Empty repositories are valid for git-receive-pack.
		transport.ReceivePackServiceName != serviceName {
		return nil, transport.ErrEmptyRemoteRepository
	}

	transport.FilterUnsupportedCapabilities(ar.Capabilities)
	s.advRefs = ar

	return ar, nil
}

type client struct {
<<<<<<< HEAD
	c          *http.Client
	transports *lru.Cache
	m          sync.RWMutex
}

// ClientOptions holds user configurable options for the client.
type ClientOptions struct {
	// CacheMaxEntries is the max no. of entries that the transport objects
	// cache will hold at any given point of time. It must be a positive integer.
	// Calling `client.addTransport()` after the cache has reached the specified
	// size, will result in the least recently used transport getting deleted
	// before the provided transport is added to the cache.
	CacheMaxEntries int
}

=======
	client     *http.Client
	transports *lru.Cache
	mutex      sync.RWMutex
}

// ClientOptions holds user configurable options for the client.
type ClientOptions struct {
	// CacheMaxEntries is the max no. of entries that the transport objects
	// cache will hold at any given point of time. It must be a positive integer.
	// Calling `client.addTransport()` after the cache has reached the specified
	// size, will result in the least recently used transport getting deleted
	// before the provided transport is added to the cache.
	CacheMaxEntries int
}

>>>>>>> 28e4e290
var (
	// defaultTransportCacheSize is the default capacity of the transport objects cache.
	// Its value is 0 because transport caching is turned off by default and is an
	// opt-in feature.
	defaultTransportCacheSize = 0

	// DefaultClient is the default HTTP client, which uses a net/http client configured
	// with http.DefaultTransport.
	DefaultClient = NewClient(nil)
)

// NewClient creates a new client with a custom net/http client.
// See `InstallProtocol` to install and override default http client.
// If the net/http client is nil or empty, it will use a net/http client configured
// with http.DefaultTransport.
//
// Note that for HTTP client cannot distinguish between private repositories and
// unexistent repositories on GitHub. So it returns `ErrAuthorizationRequired`
// for both.
func NewClient(c *http.Client) transport.Transport {
	if c == nil {
		c = &http.Client{
			Transport: http.DefaultTransport,
		}
<<<<<<< HEAD
=======
	}
	return NewClientWithOptions(c, &ClientOptions{
		CacheMaxEntries: defaultTransportCacheSize,
	})
}

// NewClientWithOptions returns a new client configured with the provided net/http client
// and other custom options specific to the client.
// If the net/http client is nil or empty, it will use a net/http client configured
// with http.DefaultTransport.
func NewClientWithOptions(c *http.Client, opts *ClientOptions) transport.Transport {
	if c == nil {
		c = &http.Client{
			Transport: http.DefaultTransport,
		}
	}
	cl := &client{
		client: c,
>>>>>>> 28e4e290
	}
	return NewClientWithOptions(c, &ClientOptions{
		CacheMaxEntries: defaultTransportCacheSize,
	})
}

<<<<<<< HEAD
// NewClientWithOptions returns a new client configured with the provided net/http client
// and other custom options specific to the client.
// If the net/http client is nil or empty, it will use a net/http client configured
// with http.DefaultTransport.
func NewClientWithOptions(c *http.Client, opts *ClientOptions) transport.Transport {
	if c == nil {
		c = &http.Client{
			Transport: http.DefaultTransport,
		}
	}
	cl := &client{
		c: c,
	}

	if opts != nil {
		if opts.CacheMaxEntries > 0 {
			cl.transports = lru.New(opts.CacheMaxEntries)
		}
	}
=======
	if opts != nil {
		if opts.CacheMaxEntries > 0 {
			cl.transports = lru.New(opts.CacheMaxEntries)
		}
	}
>>>>>>> 28e4e290
	return cl
}

func (c *client) NewUploadPackSession(ep *transport.Endpoint, auth transport.AuthMethod) (
	transport.UploadPackSession, error) {

	return newUploadPackSession(c, ep, auth)
}

func (c *client) NewReceivePackSession(ep *transport.Endpoint, auth transport.AuthMethod) (
	transport.ReceivePackSession, error) {

	return newReceivePackSession(c, ep, auth)
}

type session struct {
	auth     AuthMethod
	client   *http.Client
	endpoint *transport.Endpoint
	advRefs  *packp.AdvRefs
}

func transportWithInsecureTLS(transport *http.Transport) {
	if transport.TLSClientConfig == nil {
		transport.TLSClientConfig = &tls.Config{}
	}
	transport.TLSClientConfig.InsecureSkipVerify = true
}

func transportWithCABundle(transport *http.Transport, caBundle []byte) error {
	rootCAs, err := x509.SystemCertPool()
	if err != nil {
		return err
	}
	if rootCAs == nil {
		rootCAs = x509.NewCertPool()
	}
	rootCAs.AppendCertsFromPEM(caBundle)
	if transport.TLSClientConfig == nil {
		transport.TLSClientConfig = &tls.Config{}
	}
	transport.TLSClientConfig.RootCAs = rootCAs
	return nil
}

func transportWithProxy(transport *http.Transport, proxyURL *url.URL) {
	transport.Proxy = http.ProxyURL(proxyURL)
}

func configureTransport(transport *http.Transport, ep *transport.Endpoint) error {
	if len(ep.CaBundle) > 0 {
		if err := transportWithCABundle(transport, ep.CaBundle); err != nil {
			return err
		}
	}
	if ep.InsecureSkipTLS {
		transportWithInsecureTLS(transport)
	}

	if ep.Proxy.URL != "" {
		proxyURL, err := ep.Proxy.FullURL()
		if err != nil {
			return err
		}
		transportWithProxy(transport, proxyURL)
	}
	return nil
}

func newSession(c *client, ep *transport.Endpoint, auth transport.AuthMethod) (*session, error) {
	var httpClient *http.Client

	// We need to configure the http transport if there are transport specific
	// options present in the endpoint.
	if len(ep.CaBundle) > 0 || ep.InsecureSkipTLS || ep.Proxy.URL != "" {
		var transport *http.Transport
		// if the client wasn't configured to have a cache for transports then just configure
		// the transport and use it directly, otherwise try to use the cache.
		if c.transports == nil {
<<<<<<< HEAD
			tr, ok := c.c.Transport.(*http.Transport)
			if !ok {
				return nil, fmt.Errorf("expected underlying client transport to be of type: %s; got: %s",
					reflect.TypeOf(transport), reflect.TypeOf(c.c.Transport))
=======
			tr, ok := c.client.Transport.(*http.Transport)
			if !ok {
				return nil, fmt.Errorf("expected underlying client transport to be of type: %s; got: %s",
					reflect.TypeOf(transport), reflect.TypeOf(c.client.Transport))
>>>>>>> 28e4e290
			}

			transport = tr.Clone()
			configureTransport(transport, ep)
		} else {
			transportOpts := transportOptions{
				caBundle:        string(ep.CaBundle),
				insecureSkipTLS: ep.InsecureSkipTLS,
			}
			if ep.Proxy.URL != "" {
				proxyURL, err := ep.Proxy.FullURL()
				if err != nil {
					return nil, err
				}
				transportOpts.proxyURL = *proxyURL
			}
			var found bool
			transport, found = c.fetchTransport(transportOpts)

			if !found {
<<<<<<< HEAD
				transport = c.c.Transport.(*http.Transport).Clone()
=======
				transport = c.client.Transport.(*http.Transport).Clone()
>>>>>>> 28e4e290
				configureTransport(transport, ep)
				c.addTransport(transportOpts, transport)
			}
		}

		httpClient = &http.Client{
			Transport:     transport,
<<<<<<< HEAD
			CheckRedirect: c.c.CheckRedirect,
			Jar:           c.c.Jar,
			Timeout:       c.c.Timeout,
		}
	} else {
		httpClient = c.c
=======
			CheckRedirect: c.client.CheckRedirect,
			Jar:           c.client.Jar,
			Timeout:       c.client.Timeout,
		}
	} else {
		httpClient = c.client
>>>>>>> 28e4e290
	}

	s := &session{
		auth:     basicAuthFromEndpoint(ep),
		client:   httpClient,
		endpoint: ep,
	}
	if auth != nil {
		a, ok := auth.(AuthMethod)
		if !ok {
			return nil, transport.ErrInvalidAuthMethod
		}

		s.auth = a
	}

	return s, nil
}

func (s *session) ApplyAuthToRequest(req *http.Request) {
	if s.auth == nil {
		return
	}

	s.auth.SetAuth(req)
}

func (s *session) ModifyEndpointIfRedirect(res *http.Response) {
	if res.Request == nil {
		return
	}

	r := res.Request
	if !strings.HasSuffix(r.URL.Path, infoRefsPath) {
		return
	}

	h, p, err := net.SplitHostPort(r.URL.Host)
	if err != nil {
		h = r.URL.Host
	}
	if p != "" {
		port, err := strconv.Atoi(p)
		if err == nil {
			s.endpoint.Port = port
		}
	}
	s.endpoint.Host = h

	s.endpoint.Protocol = r.URL.Scheme
	s.endpoint.Path = r.URL.Path[:len(r.URL.Path)-len(infoRefsPath)]
}

func (*session) Close() error {
	return nil
}

// AuthMethod is concrete implementation of common.AuthMethod for HTTP services
type AuthMethod interface {
	transport.AuthMethod
	SetAuth(r *http.Request)
}

func basicAuthFromEndpoint(ep *transport.Endpoint) *BasicAuth {
	u := ep.User
	if u == "" {
		return nil
	}

	return &BasicAuth{u, ep.Password}
}

// BasicAuth represent a HTTP basic auth
type BasicAuth struct {
	Username, Password string
}

func (a *BasicAuth) SetAuth(r *http.Request) {
	if a == nil {
		return
	}

	r.SetBasicAuth(a.Username, a.Password)
}

// Name is name of the auth
func (a *BasicAuth) Name() string {
	return "http-basic-auth"
}

func (a *BasicAuth) String() string {
	masked := "*******"
	if a.Password == "" {
		masked = "<empty>"
	}

	return fmt.Sprintf("%s - %s:%s", a.Name(), a.Username, masked)
}

// TokenAuth implements an http.AuthMethod that can be used with http transport
// to authenticate with HTTP token authentication (also known as bearer
// authentication).
//
// IMPORTANT: If you are looking to use OAuth tokens with popular servers (e.g.
// GitHub, Bitbucket, GitLab) you should use BasicAuth instead. These servers
// use basic HTTP authentication, with the OAuth token as user or password.
// Check the documentation of your git server for details.
type TokenAuth struct {
	Token string
}

func (a *TokenAuth) SetAuth(r *http.Request) {
	if a == nil {
		return
	}
	r.Header.Add("Authorization", fmt.Sprintf("Bearer %s", a.Token))
}

// Name is name of the auth
func (a *TokenAuth) Name() string {
	return "http-token-auth"
}

func (a *TokenAuth) String() string {
	masked := "*******"
	if a.Token == "" {
		masked = "<empty>"
	}
	return fmt.Sprintf("%s - %s", a.Name(), masked)
}

// Err is a dedicated error to return errors based on status code
type Err struct {
	Response *http.Response
	Reason   string
}

// NewErr returns a new Err based on a http response and closes response body
// if needed
func NewErr(r *http.Response) error {
	if r.StatusCode >= http.StatusOK && r.StatusCode < http.StatusMultipleChoices {
		return nil
	}

	var reason string

	// If a response message is present, add it to error
	var messageBuffer bytes.Buffer
	if r.Body != nil {
		messageLength, _ := messageBuffer.ReadFrom(r.Body)
		if messageLength > 0 {
			reason = messageBuffer.String()
		}
		_ = r.Body.Close()
	}

	switch r.StatusCode {
	case http.StatusUnauthorized:
		return transport.ErrAuthenticationRequired
	case http.StatusForbidden:
		return transport.ErrAuthorizationFailed
	case http.StatusNotFound:
		return transport.ErrRepositoryNotFound
	}

	return plumbing.NewUnexpectedError(&Err{r, reason})
}

// StatusCode returns the status code of the response
func (e *Err) StatusCode() int {
	return e.Response.StatusCode
}

func (e *Err) Error() string {
	return fmt.Sprintf("unexpected requesting %q status code: %d",
		e.Response.Request.URL, e.Response.StatusCode,
	)
}<|MERGE_RESOLUTION|>--- conflicted
+++ resolved
@@ -91,10 +91,9 @@
 }
 
 type client struct {
-<<<<<<< HEAD
-	c          *http.Client
+	client     *http.Client
 	transports *lru.Cache
-	m          sync.RWMutex
+	mutex      sync.RWMutex
 }
 
 // ClientOptions holds user configurable options for the client.
@@ -107,23 +106,6 @@
 	CacheMaxEntries int
 }
 
-=======
-	client     *http.Client
-	transports *lru.Cache
-	mutex      sync.RWMutex
-}
-
-// ClientOptions holds user configurable options for the client.
-type ClientOptions struct {
-	// CacheMaxEntries is the max no. of entries that the transport objects
-	// cache will hold at any given point of time. It must be a positive integer.
-	// Calling `client.addTransport()` after the cache has reached the specified
-	// size, will result in the least recently used transport getting deleted
-	// before the provided transport is added to the cache.
-	CacheMaxEntries int
-}
-
->>>>>>> 28e4e290
 var (
 	// defaultTransportCacheSize is the default capacity of the transport objects cache.
 	// Its value is 0 because transport caching is turned off by default and is an
@@ -148,8 +130,6 @@
 		c = &http.Client{
 			Transport: http.DefaultTransport,
 		}
-<<<<<<< HEAD
-=======
 	}
 	return NewClientWithOptions(c, &ClientOptions{
 		CacheMaxEntries: defaultTransportCacheSize,
@@ -168,26 +148,6 @@
 	}
 	cl := &client{
 		client: c,
->>>>>>> 28e4e290
-	}
-	return NewClientWithOptions(c, &ClientOptions{
-		CacheMaxEntries: defaultTransportCacheSize,
-	})
-}
-
-<<<<<<< HEAD
-// NewClientWithOptions returns a new client configured with the provided net/http client
-// and other custom options specific to the client.
-// If the net/http client is nil or empty, it will use a net/http client configured
-// with http.DefaultTransport.
-func NewClientWithOptions(c *http.Client, opts *ClientOptions) transport.Transport {
-	if c == nil {
-		c = &http.Client{
-			Transport: http.DefaultTransport,
-		}
-	}
-	cl := &client{
-		c: c,
 	}
 
 	if opts != nil {
@@ -195,13 +155,6 @@
 			cl.transports = lru.New(opts.CacheMaxEntries)
 		}
 	}
-=======
-	if opts != nil {
-		if opts.CacheMaxEntries > 0 {
-			cl.transports = lru.New(opts.CacheMaxEntries)
-		}
-	}
->>>>>>> 28e4e290
 	return cl
 }
 
@@ -281,17 +234,10 @@
 		// if the client wasn't configured to have a cache for transports then just configure
 		// the transport and use it directly, otherwise try to use the cache.
 		if c.transports == nil {
-<<<<<<< HEAD
-			tr, ok := c.c.Transport.(*http.Transport)
-			if !ok {
-				return nil, fmt.Errorf("expected underlying client transport to be of type: %s; got: %s",
-					reflect.TypeOf(transport), reflect.TypeOf(c.c.Transport))
-=======
 			tr, ok := c.client.Transport.(*http.Transport)
 			if !ok {
 				return nil, fmt.Errorf("expected underlying client transport to be of type: %s; got: %s",
 					reflect.TypeOf(transport), reflect.TypeOf(c.client.Transport))
->>>>>>> 28e4e290
 			}
 
 			transport = tr.Clone()
@@ -312,11 +258,7 @@
 			transport, found = c.fetchTransport(transportOpts)
 
 			if !found {
-<<<<<<< HEAD
-				transport = c.c.Transport.(*http.Transport).Clone()
-=======
 				transport = c.client.Transport.(*http.Transport).Clone()
->>>>>>> 28e4e290
 				configureTransport(transport, ep)
 				c.addTransport(transportOpts, transport)
 			}
@@ -324,21 +266,12 @@
 
 		httpClient = &http.Client{
 			Transport:     transport,
-<<<<<<< HEAD
-			CheckRedirect: c.c.CheckRedirect,
-			Jar:           c.c.Jar,
-			Timeout:       c.c.Timeout,
-		}
-	} else {
-		httpClient = c.c
-=======
 			CheckRedirect: c.client.CheckRedirect,
 			Jar:           c.client.Jar,
 			Timeout:       c.client.Timeout,
 		}
 	} else {
 		httpClient = c.client
->>>>>>> 28e4e290
 	}
 
 	s := &session{
