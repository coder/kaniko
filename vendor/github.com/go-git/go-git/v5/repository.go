package git

import (
	"bytes"
	"context"
	"crypto"
	"encoding/hex"
	"errors"
	"fmt"
	"io"
	"os"
	"path"
	"path/filepath"
	"strings"
	"time"

	"dario.cat/mergo"
	"github.com/ProtonMail/go-crypto/openpgp"
	"github.com/go-git/go-billy/v5"
	"github.com/go-git/go-billy/v5/osfs"
	"github.com/go-git/go-billy/v5/util"
	"github.com/go-git/go-git/v5/config"
	"github.com/go-git/go-git/v5/internal/path_util"
	"github.com/go-git/go-git/v5/internal/revision"
	"github.com/go-git/go-git/v5/internal/url"
	"github.com/go-git/go-git/v5/plumbing"
	"github.com/go-git/go-git/v5/plumbing/cache"
	formatcfg "github.com/go-git/go-git/v5/plumbing/format/config"
	"github.com/go-git/go-git/v5/plumbing/format/packfile"
	"github.com/go-git/go-git/v5/plumbing/hash"
	"github.com/go-git/go-git/v5/plumbing/object"
	"github.com/go-git/go-git/v5/plumbing/storer"
	"github.com/go-git/go-git/v5/storage"
	"github.com/go-git/go-git/v5/storage/filesystem"
	"github.com/go-git/go-git/v5/storage/filesystem/dotgit"
	"github.com/go-git/go-git/v5/utils/ioutil"
)

// GitDirName this is a special folder where all the git stuff is.
const GitDirName = ".git"

var (
	// ErrBranchExists an error stating the specified branch already exists
	ErrBranchExists = errors.New("branch already exists")
	// ErrBranchNotFound an error stating the specified branch does not exist
	ErrBranchNotFound = errors.New("branch not found")
	// ErrTagExists an error stating the specified tag already exists
	ErrTagExists = errors.New("tag already exists")
	// ErrTagNotFound an error stating the specified tag does not exist
	ErrTagNotFound = errors.New("tag not found")
	// ErrFetching is returned when the packfile could not be downloaded
	ErrFetching = errors.New("unable to fetch packfile")

<<<<<<< HEAD
	ErrInvalidReference          = errors.New("invalid reference, should be a tag or a branch")
	ErrRepositoryNotExists       = errors.New("repository does not exist")
	ErrRepositoryIncomplete      = errors.New("repository's commondir path does not exist")
	ErrRepositoryAlreadyExists   = errors.New("repository already exists")
	ErrRemoteNotFound            = errors.New("remote not found")
	ErrRemoteExists              = errors.New("remote already exists")
	ErrAnonymousRemoteName       = errors.New("anonymous remote name must be 'anonymous'")
	ErrWorktreeNotProvided       = errors.New("worktree should be provided")
	ErrIsBareRepository          = errors.New("worktree not available in a bare repository")
	ErrUnableToResolveCommit     = errors.New("unable to resolve commit")
	ErrPackedObjectsNotSupported = errors.New("packed objects not supported")
	ErrSHA256NotSupported        = errors.New("go-git was not compiled with SHA256 support")
=======
	ErrInvalidReference            = errors.New("invalid reference, should be a tag or a branch")
	ErrRepositoryNotExists         = errors.New("repository does not exist")
	ErrRepositoryIncomplete        = errors.New("repository's commondir path does not exist")
	ErrRepositoryAlreadyExists     = errors.New("repository already exists")
	ErrRemoteNotFound              = errors.New("remote not found")
	ErrRemoteExists                = errors.New("remote already exists")
	ErrAnonymousRemoteName         = errors.New("anonymous remote name must be 'anonymous'")
	ErrWorktreeNotProvided         = errors.New("worktree should be provided")
	ErrIsBareRepository            = errors.New("worktree not available in a bare repository")
	ErrUnableToResolveCommit       = errors.New("unable to resolve commit")
	ErrPackedObjectsNotSupported   = errors.New("packed objects not supported")
	ErrSHA256NotSupported          = errors.New("go-git was not compiled with SHA256 support")
	ErrAlternatePathNotSupported   = errors.New("alternate path must use the file scheme")
	ErrUnsupportedMergeStrategy    = errors.New("unsupported merge strategy")
	ErrFastForwardMergeNotPossible = errors.New("not possible to fast-forward merge changes")
>>>>>>> 28e4e290
)

// Repository represents a git repository
type Repository struct {
	Storer storage.Storer

	r  map[string]*Remote
	wt billy.Filesystem
}

type InitOptions struct {
	// The default branch (e.g. "refs/heads/master")
	DefaultBranch plumbing.ReferenceName
}

// Init creates an empty git repository, based on the given Storer and worktree.
// The worktree Filesystem is optional, if nil a bare repository is created. If
// the given storer is not empty ErrRepositoryAlreadyExists is returned
func Init(s storage.Storer, worktree billy.Filesystem) (*Repository, error) {
	options := InitOptions{
		DefaultBranch: plumbing.Master,
	}
	return InitWithOptions(s, worktree, options)
}

func InitWithOptions(s storage.Storer, worktree billy.Filesystem, options InitOptions) (*Repository, error) {
	if err := initStorer(s); err != nil {
		return nil, err
	}

	if options.DefaultBranch == "" {
		options.DefaultBranch = plumbing.Master
	}

<<<<<<< HEAD
=======
	if err := options.DefaultBranch.Validate(); err != nil {
		return nil, err
	}

>>>>>>> 28e4e290
	r := newRepository(s, worktree)
	_, err := r.Reference(plumbing.HEAD, false)
	switch err {
	case plumbing.ErrReferenceNotFound:
	case nil:
		return nil, ErrRepositoryAlreadyExists
	default:
		return nil, err
	}

	h := plumbing.NewSymbolicReference(plumbing.HEAD, options.DefaultBranch)
	if err := s.SetReference(h); err != nil {
		return nil, err
	}

	if worktree == nil {
		_ = r.setIsBare(true)
		return r, nil
	}

	return r, setWorktreeAndStoragePaths(r, worktree)
}

func initStorer(s storer.Storer) error {
	i, ok := s.(storer.Initializer)
	if !ok {
		return nil
	}

	return i.Init()
}

func setWorktreeAndStoragePaths(r *Repository, worktree billy.Filesystem) error {
	type fsBased interface {
		Filesystem() billy.Filesystem
	}

	// .git file is only created if the storage is file based and the file
	// system is osfs.OS
	fs, isFSBased := r.Storer.(fsBased)
	if !isFSBased {
		return nil
	}

	if err := createDotGitFile(worktree, fs.Filesystem()); err != nil {
		return err
	}

	return setConfigWorktree(r, worktree, fs.Filesystem())
}

func createDotGitFile(worktree, storage billy.Filesystem) error {
	path, err := filepath.Rel(worktree.Root(), storage.Root())
	if err != nil {
		path = storage.Root()
	}

	if path == GitDirName {
		// not needed, since the folder is the default place
		return nil
	}

	f, err := worktree.Create(GitDirName)
	if err != nil {
		return err
	}

	defer f.Close()
	_, err = fmt.Fprintf(f, "gitdir: %s\n", path)
	return err
}

func setConfigWorktree(r *Repository, worktree, storage billy.Filesystem) error {
	path, err := filepath.Rel(storage.Root(), worktree.Root())
	if err != nil {
		path = worktree.Root()
	}

	if path == ".." {
		// not needed, since the folder is the default place
		return nil
	}

	cfg, err := r.Config()
	if err != nil {
		return err
	}

	cfg.Core.Worktree = path
	return r.Storer.SetConfig(cfg)
}

// Open opens a git repository using the given Storer and worktree filesystem,
// if the given storer is complete empty ErrRepositoryNotExists is returned.
// The worktree can be nil when the repository being opened is bare, if the
// repository is a normal one (not bare) and worktree is nil the err
// ErrWorktreeNotProvided is returned
func Open(s storage.Storer, worktree billy.Filesystem) (*Repository, error) {
	_, err := s.Reference(plumbing.HEAD)
	if err == plumbing.ErrReferenceNotFound {
		return nil, ErrRepositoryNotExists
	}

	if err != nil {
		return nil, err
	}

	return newRepository(s, worktree), nil
}

// Clone a repository into the given Storer and worktree Filesystem with the
// given options, if worktree is nil a bare repository is created. If the given
// storer is not empty ErrRepositoryAlreadyExists is returned.
func Clone(s storage.Storer, worktree billy.Filesystem, o *CloneOptions) (*Repository, error) {
	return CloneContext(context.Background(), s, worktree, o)
}

// CloneContext a repository into the given Storer and worktree Filesystem with
// the given options, if worktree is nil a bare repository is created. If the
// given storer is not empty ErrRepositoryAlreadyExists is returned.
//
// The provided Context must be non-nil. If the context expires before the
// operation is complete, an error is returned. The context only affects the
// transport operations.
func CloneContext(
	ctx context.Context, s storage.Storer, worktree billy.Filesystem, o *CloneOptions,
) (*Repository, error) {
	r, err := Init(s, worktree)
	if err != nil {
		return nil, err
	}

	return r, r.clone(ctx, o)
}

// PlainInit create an empty git repository at the given path. isBare defines
// if the repository will have worktree (non-bare) or not (bare), if the path
// is not empty ErrRepositoryAlreadyExists is returned.
func PlainInit(path string, isBare bool) (*Repository, error) {
	return PlainInitWithOptions(path, &PlainInitOptions{
		Bare: isBare,
	})
}

func PlainInitWithOptions(path string, opts *PlainInitOptions) (*Repository, error) {
	if opts == nil {
		opts = &PlainInitOptions{}
	}

	var wt, dot billy.Filesystem

	if opts.Bare {
		dot = osfs.New(path)
	} else {
		wt = osfs.New(path)
		dot, _ = wt.Chroot(GitDirName)
	}

	s := filesystem.NewStorage(dot, cache.NewObjectLRUDefault())

	r, err := InitWithOptions(s, wt, opts.InitOptions)
	if err != nil {
		return nil, err
	}

	cfg, err := r.Config()
	if err != nil {
		return nil, err
	}

	if opts.ObjectFormat != "" {
		if opts.ObjectFormat == formatcfg.SHA256 && hash.CryptoType != crypto.SHA256 {
			return nil, ErrSHA256NotSupported
		}

		cfg.Core.RepositoryFormatVersion = formatcfg.Version_1
		cfg.Extensions.ObjectFormat = opts.ObjectFormat
	}

	err = r.Storer.SetConfig(cfg)
	if err != nil {
		return nil, err
	}

	return r, err
}

func PlainInitWithOptions(path string, opts *PlainInitOptions) (*Repository, error) {
	wt := osfs.New(path)
	dot, _ := wt.Chroot(GitDirName)

	s := filesystem.NewStorage(dot, cache.NewObjectLRUDefault())

	r, err := Init(s, wt)
	if err != nil {
		return nil, err
	}

	cfg, err := r.Config()
	if err != nil {
		return nil, err
	}

	if opts != nil {
		if opts.ObjectFormat == formatcfg.SHA256 && hash.CryptoType != crypto.SHA256 {
			return nil, ErrSHA256NotSupported
		}

		cfg.Core.RepositoryFormatVersion = formatcfg.Version_1
		cfg.Extensions.ObjectFormat = opts.ObjectFormat
	}

	err = r.Storer.SetConfig(cfg)
	if err != nil {
		return nil, err
	}

	return r, err
}

// PlainOpen opens a git repository from the given path. It detects if the
// repository is bare or a normal one. If the path doesn't contain a valid
// repository ErrRepositoryNotExists is returned
func PlainOpen(path string) (*Repository, error) {
	return PlainOpenWithOptions(path, &PlainOpenOptions{})
}

// PlainOpenWithOptions opens a git repository from the given path with specific
// options. See PlainOpen for more info.
func PlainOpenWithOptions(path string, o *PlainOpenOptions) (*Repository, error) {
	dot, wt, err := dotGitToOSFilesystems(path, o.DetectDotGit)
	if err != nil {
		return nil, err
	}

	if _, err := dot.Stat(""); err != nil {
		if os.IsNotExist(err) {
			return nil, ErrRepositoryNotExists
		}

		return nil, err
	}

	var repositoryFs billy.Filesystem

	if o.EnableDotGitCommonDir {
		dotGitCommon, err := dotGitCommonDirectory(dot)
		if err != nil {
			return nil, err
		}
		repositoryFs = dotgit.NewRepositoryFilesystem(dot, dotGitCommon)
	} else {
		repositoryFs = dot
	}

	s := filesystem.NewStorage(repositoryFs, cache.NewObjectLRUDefault())

	return Open(s, wt)
}

func dotGitToOSFilesystems(path string, detect bool) (dot, wt billy.Filesystem, err error) {
	path, err = path_util.ReplaceTildeWithHome(path)
	if err != nil {
		return nil, nil, err
	}

	if path, err = filepath.Abs(path); err != nil {
		return nil, nil, err
	}

	var fs billy.Filesystem
	var fi os.FileInfo
	for {
		fs = osfs.New(path)

		pathinfo, err := fs.Stat("/")
		if !os.IsNotExist(err) {
			if pathinfo == nil {
				return nil, nil, err
			}
			if !pathinfo.IsDir() && detect {
				fs = osfs.New(filepath.Dir(path))
			}
		}

		fi, err = fs.Stat(GitDirName)
		if err == nil {
			// no error; stop
			break
		}
		if !os.IsNotExist(err) {
			// unknown error; stop
			return nil, nil, err
		}
		if detect {
			// try its parent as long as we haven't reached
			// the root dir
			if dir := filepath.Dir(path); dir != path {
				path = dir
				continue
			}
		}
		// not detecting via parent dirs and the dir does not exist;
		// stop
		return fs, nil, nil
	}

	if fi.IsDir() {
		dot, err = fs.Chroot(GitDirName)
		return dot, fs, err
	}

	dot, err = dotGitFileToOSFilesystem(path, fs)
	if err != nil {
		return nil, nil, err
	}

	return dot, fs, nil
}

func dotGitFileToOSFilesystem(path string, fs billy.Filesystem) (bfs billy.Filesystem, err error) {
	f, err := fs.Open(GitDirName)
	if err != nil {
		return nil, err
	}
	defer ioutil.CheckClose(f, &err)

	b, err := io.ReadAll(f)
	if err != nil {
		return nil, err
	}

	line := string(b)
	const prefix = "gitdir: "
	if !strings.HasPrefix(line, prefix) {
		return nil, fmt.Errorf(".git file has no %s prefix", prefix)
	}

	gitdir := strings.Split(line[len(prefix):], "\n")[0]
	gitdir = strings.TrimSpace(gitdir)
	if filepath.IsAbs(gitdir) {
		return osfs.New(gitdir), nil
	}

	return osfs.New(fs.Join(path, gitdir)), nil
}

func dotGitCommonDirectory(fs billy.Filesystem) (commonDir billy.Filesystem, err error) {
	f, err := fs.Open("commondir")
	if os.IsNotExist(err) {
		return nil, nil
	}
	if err != nil {
		return nil, err
	}

	b, err := io.ReadAll(f)
	if err != nil {
		return nil, err
	}
	if len(b) > 0 {
		path := strings.TrimSpace(string(b))
		if filepath.IsAbs(path) {
			commonDir = osfs.New(path)
		} else {
			commonDir = osfs.New(filepath.Join(fs.Root(), path))
		}
		if _, err := commonDir.Stat(""); err != nil {
			if os.IsNotExist(err) {
				return nil, ErrRepositoryIncomplete
			}

			return nil, err
		}
	}

	return commonDir, nil
}

// PlainClone a repository into the path with the given options, isBare defines
// if the new repository will be bare or normal. If the path is not empty
// ErrRepositoryAlreadyExists is returned.
//
// TODO(mcuadros): move isBare to CloneOptions in v5
func PlainClone(path string, isBare bool, o *CloneOptions) (*Repository, error) {
	return PlainCloneContext(context.Background(), path, isBare, o)
}

// PlainCloneContext a repository into the path with the given options, isBare
// defines if the new repository will be bare or normal. If the path is not empty
// ErrRepositoryAlreadyExists is returned.
//
// The provided Context must be non-nil. If the context expires before the
// operation is complete, an error is returned. The context only affects the
// transport operations.
//
// TODO(mcuadros): move isBare to CloneOptions in v5
// TODO(smola): refuse upfront to clone on a non-empty directory in v5, see #1027
func PlainCloneContext(ctx context.Context, path string, isBare bool, o *CloneOptions) (*Repository, error) {
	cleanup, cleanupParent, err := checkIfCleanupIsNeeded(path)
	if err != nil {
		return nil, err
	}

	if o.Mirror {
		isBare = true
	}
	r, err := PlainInit(path, isBare)
	if err != nil {
		return nil, err
	}

	err = r.clone(ctx, o)
	if err != nil && err != ErrRepositoryAlreadyExists {
		if cleanup {
			_ = cleanUpDir(path, cleanupParent)
		}
	}

	return r, err
}

func newRepository(s storage.Storer, worktree billy.Filesystem) *Repository {
	return &Repository{
		Storer: s,
		wt:     worktree,
		r:      make(map[string]*Remote),
	}
}

func checkIfCleanupIsNeeded(path string) (cleanup bool, cleanParent bool, err error) {
	fi, err := osfs.Default.Stat(path)
	if err != nil {
		if os.IsNotExist(err) {
			return true, true, nil
		}

		return false, false, err
	}

	if !fi.IsDir() {
		return false, false, fmt.Errorf("path is not a directory: %s", path)
	}

	files, err := osfs.Default.ReadDir(path)
	if err != nil {
		return false, false, err
	}

	if len(files) == 0 {
		return true, false, nil
	}

	return false, false, nil
}

func cleanUpDir(path string, all bool) error {
	if all {
		return util.RemoveAll(osfs.Default, path)
	}

	files, err := osfs.Default.ReadDir(path)
	if err != nil {
		return err
	}

	for _, fi := range files {
		if err := util.RemoveAll(osfs.Default, osfs.Default.Join(path, fi.Name())); err != nil {
			return err
		}
	}

	return err
}

// Config return the repository config. In a filesystem backed repository this
// means read the `.git/config`.
func (r *Repository) Config() (*config.Config, error) {
	return r.Storer.Config()
}

// SetConfig marshall and writes the repository config. In a filesystem backed
// repository this means write the `.git/config`. This function should be called
// with the result of `Repository.Config` and never with the output of
// `Repository.ConfigScoped`.
func (r *Repository) SetConfig(cfg *config.Config) error {
	return r.Storer.SetConfig(cfg)
}

// ConfigScoped returns the repository config, merged with requested scope and
// lower. For example if, config.GlobalScope is given the local and global config
// are returned merged in one config value.
func (r *Repository) ConfigScoped(scope config.Scope) (*config.Config, error) {
	// TODO(mcuadros): v6, add this as ConfigOptions.Scoped

	var err error
	system := config.NewConfig()
	if scope >= config.SystemScope {
		system, err = config.LoadConfig(config.SystemScope)
		if err != nil {
			return nil, err
		}
	}

	global := config.NewConfig()
	if scope >= config.GlobalScope {
		global, err = config.LoadConfig(config.GlobalScope)
		if err != nil {
			return nil, err
		}
	}

	local, err := r.Storer.Config()
	if err != nil {
		return nil, err
	}

	_ = mergo.Merge(global, system)
	_ = mergo.Merge(local, global)
	return local, nil
}

// Remote return a remote if exists
func (r *Repository) Remote(name string) (*Remote, error) {
	cfg, err := r.Config()
	if err != nil {
		return nil, err
	}

	c, ok := cfg.Remotes[name]
	if !ok {
		return nil, ErrRemoteNotFound
	}

	return NewRemote(r.Storer, c), nil
}

// Remotes returns a list with all the remotes
func (r *Repository) Remotes() ([]*Remote, error) {
	cfg, err := r.Config()
	if err != nil {
		return nil, err
	}

	remotes := make([]*Remote, len(cfg.Remotes))

	var i int
	for _, c := range cfg.Remotes {
		remotes[i] = NewRemote(r.Storer, c)
		i++
	}

	return remotes, nil
}

// CreateRemote creates a new remote
func (r *Repository) CreateRemote(c *config.RemoteConfig) (*Remote, error) {
	if err := c.Validate(); err != nil {
		return nil, err
	}

	remote := NewRemote(r.Storer, c)

	cfg, err := r.Config()
	if err != nil {
		return nil, err
	}

	if _, ok := cfg.Remotes[c.Name]; ok {
		return nil, ErrRemoteExists
	}

	cfg.Remotes[c.Name] = c
	return remote, r.Storer.SetConfig(cfg)
}

// CreateRemoteAnonymous creates a new anonymous remote. c.Name must be "anonymous".
// It's used like 'git fetch git@github.com:src-d/go-git.git master:master'.
func (r *Repository) CreateRemoteAnonymous(c *config.RemoteConfig) (*Remote, error) {
	if err := c.Validate(); err != nil {
		return nil, err
	}

	if c.Name != "anonymous" {
		return nil, ErrAnonymousRemoteName
	}

	remote := NewRemote(r.Storer, c)

	return remote, nil
}

// DeleteRemote delete a remote from the repository and delete the config
func (r *Repository) DeleteRemote(name string) error {
	cfg, err := r.Config()
	if err != nil {
		return err
	}

	if _, ok := cfg.Remotes[name]; !ok {
		return ErrRemoteNotFound
	}

	delete(cfg.Remotes, name)
	return r.Storer.SetConfig(cfg)
}

// Branch return a Branch if exists
func (r *Repository) Branch(name string) (*config.Branch, error) {
	cfg, err := r.Config()
	if err != nil {
		return nil, err
	}

	b, ok := cfg.Branches[name]
	if !ok {
		return nil, ErrBranchNotFound
	}

	return b, nil
}

// CreateBranch creates a new Branch
func (r *Repository) CreateBranch(c *config.Branch) error {
	if err := c.Validate(); err != nil {
		return err
	}

	cfg, err := r.Config()
	if err != nil {
		return err
	}

	if _, ok := cfg.Branches[c.Name]; ok {
		return ErrBranchExists
	}

	cfg.Branches[c.Name] = c
	return r.Storer.SetConfig(cfg)
}

// DeleteBranch delete a Branch from the repository and delete the config
func (r *Repository) DeleteBranch(name string) error {
	cfg, err := r.Config()
	if err != nil {
		return err
	}

	if _, ok := cfg.Branches[name]; !ok {
		return ErrBranchNotFound
	}

	delete(cfg.Branches, name)
	return r.Storer.SetConfig(cfg)
}

// CreateTag creates a tag. If opts is included, the tag is an annotated tag,
// otherwise a lightweight tag is created.
func (r *Repository) CreateTag(name string, hash plumbing.Hash, opts *CreateTagOptions) (*plumbing.Reference, error) {
	rname := plumbing.NewTagReferenceName(name)
	if err := rname.Validate(); err != nil {
		return nil, err
	}

	_, err := r.Storer.Reference(rname)
	switch err {
	case nil:
		// Tag exists, this is an error
		return nil, ErrTagExists
	case plumbing.ErrReferenceNotFound:
		// Tag missing, available for creation, pass this
	default:
		// Some other error
		return nil, err
	}

	var target plumbing.Hash
	if opts != nil {
		target, err = r.createTagObject(name, hash, opts)
		if err != nil {
			return nil, err
		}
	} else {
		target = hash
	}

	ref := plumbing.NewHashReference(rname, target)
	if err = r.Storer.SetReference(ref); err != nil {
		return nil, err
	}

	return ref, nil
}

func (r *Repository) createTagObject(name string, hash plumbing.Hash, opts *CreateTagOptions) (plumbing.Hash, error) {
	if err := opts.Validate(r, hash); err != nil {
		return plumbing.ZeroHash, err
	}

	rawobj, err := object.GetObject(r.Storer, hash)
	if err != nil {
		return plumbing.ZeroHash, err
	}

	tag := &object.Tag{
		Name:       name,
		Tagger:     *opts.Tagger,
		Message:    opts.Message,
		TargetType: rawobj.Type(),
		Target:     hash,
	}

	if opts.SignKey != nil {
		sig, err := r.buildTagSignature(tag, opts.SignKey)
		if err != nil {
			return plumbing.ZeroHash, err
		}

		tag.PGPSignature = sig
	}

	obj := r.Storer.NewEncodedObject()
	if err := tag.Encode(obj); err != nil {
		return plumbing.ZeroHash, err
	}

	return r.Storer.SetEncodedObject(obj)
}

func (r *Repository) buildTagSignature(tag *object.Tag, signKey *openpgp.Entity) (string, error) {
	encoded := &plumbing.MemoryObject{}
	if err := tag.Encode(encoded); err != nil {
		return "", err
	}

	rdr, err := encoded.Reader()
	if err != nil {
		return "", err
	}

	var b bytes.Buffer
	if err := openpgp.ArmoredDetachSign(&b, signKey, rdr, nil); err != nil {
		return "", err
	}

	return b.String(), nil
}

// Tag returns a tag from the repository.
//
// If you want to check to see if the tag is an annotated tag, you can call
// TagObject on the hash of the reference in ForEach:
//
//	ref, err := r.Tag("v0.1.0")
//	if err != nil {
//	  // Handle error
//	}
//
//	obj, err := r.TagObject(ref.Hash())
//	switch err {
//	case nil:
//	  // Tag object present
//	case plumbing.ErrObjectNotFound:
//	  // Not a tag object
//	default:
//	  // Some other error
//	}
func (r *Repository) Tag(name string) (*plumbing.Reference, error) {
	ref, err := r.Reference(plumbing.ReferenceName(path.Join("refs", "tags", name)), false)
	if err != nil {
		if err == plumbing.ErrReferenceNotFound {
			// Return a friendly error for this one, versus just ReferenceNotFound.
			return nil, ErrTagNotFound
		}

		return nil, err
	}

	return ref, nil
}

// DeleteTag deletes a tag from the repository.
func (r *Repository) DeleteTag(name string) error {
	_, err := r.Tag(name)
	if err != nil {
		return err
	}

	return r.Storer.RemoveReference(plumbing.ReferenceName(path.Join("refs", "tags", name)))
}

func (r *Repository) resolveToCommitHash(h plumbing.Hash) (plumbing.Hash, error) {
	obj, err := r.Storer.EncodedObject(plumbing.AnyObject, h)
	if err != nil {
		return plumbing.ZeroHash, err
	}
	switch obj.Type() {
	case plumbing.TagObject:
		t, err := object.DecodeTag(r.Storer, obj)
		if err != nil {
			return plumbing.ZeroHash, err
		}
		return r.resolveToCommitHash(t.Target)
	case plumbing.CommitObject:
		return h, nil
	default:
		return plumbing.ZeroHash, ErrUnableToResolveCommit
	}
}

// Clone clones a remote repository
func (r *Repository) clone(ctx context.Context, o *CloneOptions) error {
	if err := o.Validate(); err != nil {
		return err
	}

	c := &config.RemoteConfig{
		Name:   o.RemoteName,
		URLs:   []string{o.URL},
		Fetch:  r.cloneRefSpec(o),
		Mirror: o.Mirror,
	}

	if _, err := r.CreateRemote(c); err != nil {
		return err
	}

	// When the repository to clone is on the local machine,
	// instead of using hard links, automatically setup .git/objects/info/alternates
	// to share the objects with the source repository
	if o.Shared {
		if !url.IsLocalEndpoint(o.URL) {
			return ErrAlternatePathNotSupported
		}
		altpath := o.URL
		remoteRepo, err := PlainOpen(o.URL)
		if err != nil {
			return fmt.Errorf("failed to open remote repository: %w", err)
		}
		conf, err := remoteRepo.Config()
		if err != nil {
			return fmt.Errorf("failed to read remote repository configuration: %w", err)
		}
		if !conf.Core.IsBare {
			altpath = path.Join(altpath, GitDirName)
		}
		if err := r.Storer.AddAlternate(altpath); err != nil {
			return fmt.Errorf("failed to add alternate file to git objects dir: %w", err)
		}
	}

	ref, err := r.fetchAndUpdateReferences(ctx, &FetchOptions{
		RefSpecs:        c.Fetch,
		Depth:           o.Depth,
		Auth:            o.Auth,
		Progress:        o.Progress,
		Tags:            o.Tags,
		RemoteName:      o.RemoteName,
		InsecureSkipTLS: o.InsecureSkipTLS,
		CABundle:        o.CABundle,
		ProxyOptions:    o.ProxyOptions,
	}, o.ReferenceName)
	if err != nil {
		return err
	}

	if r.wt != nil && !o.NoCheckout {
		w, err := r.Worktree()
		if err != nil {
			return err
		}

		head, err := r.Head()
		if err != nil {
			return err
		}

		if err := w.Reset(&ResetOptions{
			Mode:   MergeReset,
			Commit: head.Hash(),
		}); err != nil {
			return err
		}

		if o.RecurseSubmodules != NoRecurseSubmodules {
			if err := w.updateSubmodules(&SubmoduleUpdateOptions{
				RecurseSubmodules: o.RecurseSubmodules,
				Depth: func() int {
					if o.ShallowSubmodules {
						return 1
					}
					return 0
				}(),
				Auth: o.Auth,
			}); err != nil {
				return err
			}
		}
	}

	if err := r.updateRemoteConfigIfNeeded(o, c, ref); err != nil {
		return err
	}

	if !o.Mirror && ref.Name().IsBranch() {
		branchRef := ref.Name()
		branchName := strings.Split(string(branchRef), "refs/heads/")[1]

		b := &config.Branch{
			Name:  branchName,
			Merge: branchRef,
		}

		if o.RemoteName == "" {
			b.Remote = "origin"
		} else {
			b.Remote = o.RemoteName
		}

		if err := r.CreateBranch(b); err != nil {
			return err
		}
	}

	return nil
}

const (
	refspecTag              = "+refs/tags/%s:refs/tags/%[1]s"
	refspecSingleBranch     = "+refs/heads/%s:refs/remotes/%s/%[1]s"
	refspecSingleBranchHEAD = "+HEAD:refs/remotes/%s/HEAD"
)

func (r *Repository) cloneRefSpec(o *CloneOptions) []config.RefSpec {
	switch {
	case o.Mirror:
		return []config.RefSpec{"+refs/*:refs/*"}
	case o.ReferenceName.IsTag():
		return []config.RefSpec{
			config.RefSpec(fmt.Sprintf(refspecTag, o.ReferenceName.Short())),
		}
	case o.SingleBranch && o.ReferenceName == plumbing.HEAD:
		return []config.RefSpec{
			config.RefSpec(fmt.Sprintf(refspecSingleBranchHEAD, o.RemoteName)),
		}
	case o.SingleBranch:
		return []config.RefSpec{
			config.RefSpec(fmt.Sprintf(refspecSingleBranch, o.ReferenceName.Short(), o.RemoteName)),
		}
	default:
		return []config.RefSpec{
			config.RefSpec(fmt.Sprintf(config.DefaultFetchRefSpec, o.RemoteName)),
		}
	}
}

func (r *Repository) setIsBare(isBare bool) error {
	cfg, err := r.Config()
	if err != nil {
		return err
	}

	cfg.Core.IsBare = isBare
	return r.Storer.SetConfig(cfg)
}

func (r *Repository) updateRemoteConfigIfNeeded(o *CloneOptions, c *config.RemoteConfig, head *plumbing.Reference) error {
	if !o.SingleBranch {
		return nil
	}

	c.Fetch = r.cloneRefSpec(o)

	cfg, err := r.Config()
	if err != nil {
		return err
	}

	cfg.Remotes[c.Name] = c
	return r.Storer.SetConfig(cfg)
}

func (r *Repository) fetchAndUpdateReferences(
	ctx context.Context, o *FetchOptions, ref plumbing.ReferenceName,
) (*plumbing.Reference, error) {

	if err := o.Validate(); err != nil {
		return nil, err
	}

	remote, err := r.Remote(o.RemoteName)
	if err != nil {
		return nil, err
	}

	objsUpdated := true
	remoteRefs, err := remote.fetch(ctx, o)
	if err == NoErrAlreadyUpToDate {
		objsUpdated = false
	} else if err == packfile.ErrEmptyPackfile {
		return nil, ErrFetching
	} else if err != nil {
		return nil, err
	}

<<<<<<< HEAD
	var resolvedRef *plumbing.Reference
	// return error from checking the raw ref passed in
	var rawRefError error
	for _, rule := range append([]string{"%s"}, plumbing.RefRevParseRules...) {
		resolvedRef, err = storer.ResolveReference(remoteRefs, plumbing.ReferenceName(fmt.Sprintf(rule, ref)))

		if err == nil {
			break
		} else if rawRefError == nil {
			rawRefError = err
		}
	}

=======
	resolvedRef, err := expand_ref(remoteRefs, ref)
>>>>>>> 28e4e290
	if err != nil {
		return nil, rawRefError
	}

	refsUpdated, err := r.updateReferences(remote.c.Fetch, resolvedRef)
	if err != nil {
		return nil, err
	}

	if !objsUpdated && !refsUpdated {
		return nil, NoErrAlreadyUpToDate
	}

	return resolvedRef, nil
}

func (r *Repository) updateReferences(spec []config.RefSpec,
	resolvedRef *plumbing.Reference) (updated bool, err error) {

	if !resolvedRef.Name().IsBranch() {
		// Detached HEAD mode
		h, err := r.resolveToCommitHash(resolvedRef.Hash())
		if err != nil {
			return false, err
		}
		head := plumbing.NewHashReference(plumbing.HEAD, h)
		return updateReferenceStorerIfNeeded(r.Storer, head)
	}

	refs := []*plumbing.Reference{
		// Create local reference for the resolved ref
		resolvedRef,
		// Create local symbolic HEAD
		plumbing.NewSymbolicReference(plumbing.HEAD, resolvedRef.Name()),
	}

	refs = append(refs, r.calculateRemoteHeadReference(spec, resolvedRef)...)

	for _, ref := range refs {
		u, err := updateReferenceStorerIfNeeded(r.Storer, ref)
		if err != nil {
			return updated, err
		}

		if u {
			updated = true
		}
	}

	return
}

func (r *Repository) calculateRemoteHeadReference(spec []config.RefSpec,
	resolvedHead *plumbing.Reference) []*plumbing.Reference {

	var refs []*plumbing.Reference

	// Create resolved HEAD reference with remote prefix if it does not
	// exist. This is needed when using single branch and HEAD.
	for _, rs := range spec {
		name := resolvedHead.Name()
		if !rs.Match(name) {
			continue
		}

		name = rs.Dst(name)
		_, err := r.Storer.Reference(name)
		if err == plumbing.ErrReferenceNotFound {
			refs = append(refs, plumbing.NewHashReference(name, resolvedHead.Hash()))
		}
	}

	return refs
}

func checkAndUpdateReferenceStorerIfNeeded(
	s storer.ReferenceStorer, r, old *plumbing.Reference) (
	updated bool, err error) {
	p, err := s.Reference(r.Name())
	if err != nil && err != plumbing.ErrReferenceNotFound {
		return false, err
	}

	// we use the string method to compare references, is the easiest way
	if err == plumbing.ErrReferenceNotFound || r.String() != p.String() {
		if err := s.CheckAndSetReference(r, old); err != nil {
			return false, err
		}

		return true, nil
	}

	return false, nil
}

func updateReferenceStorerIfNeeded(
	s storer.ReferenceStorer, r *plumbing.Reference) (updated bool, err error) {
	return checkAndUpdateReferenceStorerIfNeeded(s, r, nil)
}

// Fetch fetches references along with the objects necessary to complete
// their histories, from the remote named as FetchOptions.RemoteName.
//
// Returns nil if the operation is successful, NoErrAlreadyUpToDate if there are
// no changes to be fetched, or an error.
func (r *Repository) Fetch(o *FetchOptions) error {
	return r.FetchContext(context.Background(), o)
}

// FetchContext fetches references along with the objects necessary to complete
// their histories, from the remote named as FetchOptions.RemoteName.
//
// Returns nil if the operation is successful, NoErrAlreadyUpToDate if there are
// no changes to be fetched, or an error.
//
// The provided Context must be non-nil. If the context expires before the
// operation is complete, an error is returned. The context only affects the
// transport operations.
func (r *Repository) FetchContext(ctx context.Context, o *FetchOptions) error {
	if err := o.Validate(); err != nil {
		return err
	}

	remote, err := r.Remote(o.RemoteName)
	if err != nil {
		return err
	}

	return remote.FetchContext(ctx, o)
}

// Push performs a push to the remote. Returns NoErrAlreadyUpToDate if
// the remote was already up-to-date, from the remote named as
// FetchOptions.RemoteName.
func (r *Repository) Push(o *PushOptions) error {
	return r.PushContext(context.Background(), o)
}

// PushContext performs a push to the remote. Returns NoErrAlreadyUpToDate if
// the remote was already up-to-date, from the remote named as
// FetchOptions.RemoteName.
//
// The provided Context must be non-nil. If the context expires before the
// operation is complete, an error is returned. The context only affects the
// transport operations.
func (r *Repository) PushContext(ctx context.Context, o *PushOptions) error {
	if err := o.Validate(); err != nil {
		return err
	}

	remote, err := r.Remote(o.RemoteName)
	if err != nil {
		return err
	}

	return remote.PushContext(ctx, o)
}

// Log returns the commit history from the given LogOptions.
func (r *Repository) Log(o *LogOptions) (object.CommitIter, error) {
	fn := commitIterFunc(o.Order)
	if fn == nil {
		return nil, fmt.Errorf("invalid Order=%v", o.Order)
	}

	var (
		it  object.CommitIter
		err error
	)
	if o.All {
		it, err = r.logAll(fn)
	} else {
		it, err = r.log(o.From, fn)
	}

	if err != nil {
		return nil, err
	}

	if o.FileName != nil {
		// for `git log --all` also check parent (if the next commit comes from the real parent)
		it = r.logWithFile(*o.FileName, it, o.All)
	}
	if o.PathFilter != nil {
		it = r.logWithPathFilter(o.PathFilter, it, o.All)
	}

	if o.Since != nil || o.Until != nil {
		limitOptions := object.LogLimitOptions{Since: o.Since, Until: o.Until}
		it = r.logWithLimit(it, limitOptions)
	}

	return it, nil
}

func (r *Repository) log(from plumbing.Hash, commitIterFunc func(*object.Commit) object.CommitIter) (object.CommitIter, error) {
	h := from
	if from == plumbing.ZeroHash {
		head, err := r.Head()
		if err != nil {
			return nil, err
		}

		h = head.Hash()
	}

	commit, err := r.CommitObject(h)
	if err != nil {
		return nil, err
	}
	return commitIterFunc(commit), nil
}

func (r *Repository) logAll(commitIterFunc func(*object.Commit) object.CommitIter) (object.CommitIter, error) {
	return object.NewCommitAllIter(r.Storer, commitIterFunc)
}

func (*Repository) logWithFile(fileName string, commitIter object.CommitIter, checkParent bool) object.CommitIter {
	return object.NewCommitPathIterFromIter(
		func(path string) bool {
			return path == fileName
		},
		commitIter,
		checkParent,
	)
}

func (*Repository) logWithPathFilter(pathFilter func(string) bool, commitIter object.CommitIter, checkParent bool) object.CommitIter {
	return object.NewCommitPathIterFromIter(
		pathFilter,
		commitIter,
		checkParent,
	)
}

func (*Repository) logWithLimit(commitIter object.CommitIter, limitOptions object.LogLimitOptions) object.CommitIter {
	return object.NewCommitLimitIterFromIter(commitIter, limitOptions)
}

func commitIterFunc(order LogOrder) func(c *object.Commit) object.CommitIter {
	switch order {
	case LogOrderDefault:
		return func(c *object.Commit) object.CommitIter {
			return object.NewCommitPreorderIter(c, nil, nil)
		}
	case LogOrderDFS:
		return func(c *object.Commit) object.CommitIter {
			return object.NewCommitPreorderIter(c, nil, nil)
		}
	case LogOrderDFSPost:
		return func(c *object.Commit) object.CommitIter {
			return object.NewCommitPostorderIter(c, nil)
		}
	case LogOrderBSF:
		return func(c *object.Commit) object.CommitIter {
			return object.NewCommitIterBSF(c, nil, nil)
		}
	case LogOrderCommitterTime:
		return func(c *object.Commit) object.CommitIter {
			return object.NewCommitIterCTime(c, nil, nil)
		}
	}
	return nil
}

// Tags returns all the tag References in a repository.
//
// If you want to check to see if the tag is an annotated tag, you can call
// TagObject on the hash Reference passed in through ForEach:
//
//	iter, err := r.Tags()
//	if err != nil {
//	  // Handle error
//	}
//
//	if err := iter.ForEach(func (ref *plumbing.Reference) error {
//	  obj, err := r.TagObject(ref.Hash())
//	  switch err {
//	  case nil:
//	    // Tag object present
//	  case plumbing.ErrObjectNotFound:
//	    // Not a tag object
//	  default:
//	    // Some other error
//	    return err
//	  }
//	}); err != nil {
//	  // Handle outer iterator error
//	}
func (r *Repository) Tags() (storer.ReferenceIter, error) {
	refIter, err := r.Storer.IterReferences()
	if err != nil {
		return nil, err
	}

	return storer.NewReferenceFilteredIter(
		func(r *plumbing.Reference) bool {
			return r.Name().IsTag()
		}, refIter), nil
}

// Branches returns all the References that are Branches.
func (r *Repository) Branches() (storer.ReferenceIter, error) {
	refIter, err := r.Storer.IterReferences()
	if err != nil {
		return nil, err
	}

	return storer.NewReferenceFilteredIter(
		func(r *plumbing.Reference) bool {
			return r.Name().IsBranch()
		}, refIter), nil
}

// Notes returns all the References that are notes. For more information:
// https://git-scm.com/docs/git-notes
func (r *Repository) Notes() (storer.ReferenceIter, error) {
	refIter, err := r.Storer.IterReferences()
	if err != nil {
		return nil, err
	}

	return storer.NewReferenceFilteredIter(
		func(r *plumbing.Reference) bool {
			return r.Name().IsNote()
		}, refIter), nil
}

// TreeObject return a Tree with the given hash. If not found
// plumbing.ErrObjectNotFound is returned
func (r *Repository) TreeObject(h plumbing.Hash) (*object.Tree, error) {
	return object.GetTree(r.Storer, h)
}

// TreeObjects returns an unsorted TreeIter with all the trees in the repository
func (r *Repository) TreeObjects() (*object.TreeIter, error) {
	iter, err := r.Storer.IterEncodedObjects(plumbing.TreeObject)
	if err != nil {
		return nil, err
	}

	return object.NewTreeIter(r.Storer, iter), nil
}

// CommitObject return a Commit with the given hash. If not found
// plumbing.ErrObjectNotFound is returned.
func (r *Repository) CommitObject(h plumbing.Hash) (*object.Commit, error) {
	return object.GetCommit(r.Storer, h)
}

// CommitObjects returns an unsorted CommitIter with all the commits in the repository.
func (r *Repository) CommitObjects() (object.CommitIter, error) {
	iter, err := r.Storer.IterEncodedObjects(plumbing.CommitObject)
	if err != nil {
		return nil, err
	}

	return object.NewCommitIter(r.Storer, iter), nil
}

// BlobObject returns a Blob with the given hash. If not found
// plumbing.ErrObjectNotFound is returned.
func (r *Repository) BlobObject(h plumbing.Hash) (*object.Blob, error) {
	return object.GetBlob(r.Storer, h)
}

// BlobObjects returns an unsorted BlobIter with all the blobs in the repository.
func (r *Repository) BlobObjects() (*object.BlobIter, error) {
	iter, err := r.Storer.IterEncodedObjects(plumbing.BlobObject)
	if err != nil {
		return nil, err
	}

	return object.NewBlobIter(r.Storer, iter), nil
}

// TagObject returns a Tag with the given hash. If not found
// plumbing.ErrObjectNotFound is returned. This method only returns
// annotated Tags, no lightweight Tags.
func (r *Repository) TagObject(h plumbing.Hash) (*object.Tag, error) {
	return object.GetTag(r.Storer, h)
}

// TagObjects returns a unsorted TagIter that can step through all of the annotated
// tags in the repository.
func (r *Repository) TagObjects() (*object.TagIter, error) {
	iter, err := r.Storer.IterEncodedObjects(plumbing.TagObject)
	if err != nil {
		return nil, err
	}

	return object.NewTagIter(r.Storer, iter), nil
}

// Object returns an Object with the given hash. If not found
// plumbing.ErrObjectNotFound is returned.
func (r *Repository) Object(t plumbing.ObjectType, h plumbing.Hash) (object.Object, error) {
	obj, err := r.Storer.EncodedObject(t, h)
	if err != nil {
		return nil, err
	}

	return object.DecodeObject(r.Storer, obj)
}

// Objects returns an unsorted ObjectIter with all the objects in the repository.
func (r *Repository) Objects() (*object.ObjectIter, error) {
	iter, err := r.Storer.IterEncodedObjects(plumbing.AnyObject)
	if err != nil {
		return nil, err
	}

	return object.NewObjectIter(r.Storer, iter), nil
}

// Head returns the reference where HEAD is pointing to.
func (r *Repository) Head() (*plumbing.Reference, error) {
	return storer.ResolveReference(r.Storer, plumbing.HEAD)
}

// Reference returns the reference for a given reference name. If resolved is
// true, any symbolic reference will be resolved.
func (r *Repository) Reference(name plumbing.ReferenceName, resolved bool) (
	*plumbing.Reference, error) {

	if resolved {
		return storer.ResolveReference(r.Storer, name)
	}

	return r.Storer.Reference(name)
}

// References returns an unsorted ReferenceIter for all references.
func (r *Repository) References() (storer.ReferenceIter, error) {
	return r.Storer.IterReferences()
}

// Worktree returns a worktree based on the given fs, if nil the default
// worktree will be used.
func (r *Repository) Worktree() (*Worktree, error) {
	if r.wt == nil {
		return nil, ErrIsBareRepository
	}

	return &Worktree{r: r, Filesystem: r.wt}, nil
}

func expand_ref(s storer.ReferenceStorer, ref plumbing.ReferenceName) (*plumbing.Reference, error) {
	// For improving troubleshooting, this preserves the error for the provided `ref`,
	// and returns the error for that specific ref in case all parse rules fails.
	var ret error
	for _, rule := range plumbing.RefRevParseRules {
		resolvedRef, err := storer.ResolveReference(s, plumbing.ReferenceName(fmt.Sprintf(rule, ref)))

		if err == nil {
			return resolvedRef, nil
		} else if ret == nil {
			ret = err
		}
	}

	return nil, ret
}

// ResolveRevision resolves revision to corresponding hash. It will always
// resolve to a commit hash, not a tree or annotated tag.
//
// Implemented resolvers : HEAD, branch, tag, heads/branch, refs/heads/branch,
// refs/tags/tag, refs/remotes/origin/branch, refs/remotes/origin/HEAD, tilde and caret (HEAD~1, master~^, tag~2, ref/heads/master~1, ...), selection by text (HEAD^{/fix nasty bug}), hash (prefix and full)
func (r *Repository) ResolveRevision(in plumbing.Revision) (*plumbing.Hash, error) {
	rev := in.String()
	if rev == "" {
		return &plumbing.ZeroHash, plumbing.ErrReferenceNotFound
	}

	p := revision.NewParserFromString(rev)
	items, err := p.Parse()

	if err != nil {
		return nil, err
	}

	var commit *object.Commit

	for _, item := range items {
		switch item := item.(type) {
		case revision.Ref:
			revisionRef := item

			var tryHashes []plumbing.Hash

			tryHashes = append(tryHashes, r.resolveHashPrefix(string(revisionRef))...)

			ref, err := expand_ref(r.Storer, plumbing.ReferenceName(revisionRef))
			if err == nil {
				tryHashes = append(tryHashes, ref.Hash())
			}

			// in ambiguous cases, `git rev-parse` will emit a warning, but
			// will always return the oid in preference to a ref; we don't have
			// the ability to emit a warning here, so (for speed purposes)
			// don't bother to detect the ambiguity either, just return in the
			// priority that git would.
			gotOne := false
			for _, hash := range tryHashes {
				commitObj, err := r.CommitObject(hash)
				if err == nil {
					commit = commitObj
					gotOne = true
					break
				}

				tagObj, err := r.TagObject(hash)
				if err == nil {
					// If the tag target lookup fails here, this most likely
					// represents some sort of repo corruption, so let the
					// error bubble up.
					tagCommit, err := tagObj.Commit()
					if err != nil {
						return &plumbing.ZeroHash, err
					}
					commit = tagCommit
					gotOne = true
					break
				}
			}

			if !gotOne {
				return &plumbing.ZeroHash, plumbing.ErrReferenceNotFound
			}

		case revision.CaretPath:
			depth := item.Depth

			if depth == 0 {
				break
			}

			iter := commit.Parents()

			c, err := iter.Next()

			if err != nil {
				return &plumbing.ZeroHash, err
			}

			if depth == 1 {
				commit = c

				break
			}

			c, err = iter.Next()

			if err != nil {
				return &plumbing.ZeroHash, err
			}

			commit = c
		case revision.TildePath:
			for i := 0; i < item.Depth; i++ {
				c, err := commit.Parents().Next()

				if err != nil {
					return &plumbing.ZeroHash, err
				}

				commit = c
			}
		case revision.CaretReg:
			history := object.NewCommitPreorderIter(commit, nil, nil)

			re := item.Regexp
			negate := item.Negate

			var c *object.Commit

			err := history.ForEach(func(hc *object.Commit) error {
				if !negate && re.MatchString(hc.Message) {
					c = hc
					return storer.ErrStop
				}

				if negate && !re.MatchString(hc.Message) {
					c = hc
					return storer.ErrStop
				}

				return nil
			})
			if err != nil {
				return &plumbing.ZeroHash, err
			}

			if c == nil {
				return &plumbing.ZeroHash, fmt.Errorf("no commit message match regexp: %q", re.String())
			}

			commit = c
		}
	}

	if commit == nil {
		return &plumbing.ZeroHash, plumbing.ErrReferenceNotFound
	}

	return &commit.Hash, nil
}

// resolveHashPrefix returns a list of potential hashes that the given string
// is a prefix of. It quietly swallows errors, returning nil.
func (r *Repository) resolveHashPrefix(hashStr string) []plumbing.Hash {
	// Handle complete and partial hashes.
	// plumbing.NewHash forces args into a full 20 byte hash, which isn't suitable
	// for partial hashes since they will become zero-filled.

	if hashStr == "" {
		return nil
	}
	if len(hashStr) == len(plumbing.ZeroHash)*2 {
		// Only a full hash is possible.
		hexb, err := hex.DecodeString(hashStr)
		if err != nil {
			return nil
		}
		var h plumbing.Hash
		copy(h[:], hexb)
		return []plumbing.Hash{h}
	}

	// Partial hash.
	// hex.DecodeString only decodes to complete bytes, so only works with pairs of hex digits.
	evenHex := hashStr[:len(hashStr)&^1]
	hexb, err := hex.DecodeString(evenHex)
	if err != nil {
		return nil
	}
	candidates := expandPartialHash(r.Storer, hexb)
	if len(evenHex) == len(hashStr) {
		// The prefix was an exact number of bytes.
		return candidates
	}
	// Do another prefix check to ensure the dangling nybble is correct.
	var hashes []plumbing.Hash
	for _, h := range candidates {
		if strings.HasPrefix(h.String(), hashStr) {
			hashes = append(hashes, h)
		}
	}
	return hashes
}

type RepackConfig struct {
	// UseRefDeltas configures whether packfile encoder will use reference deltas.
	// By default OFSDeltaObject is used.
	UseRefDeltas bool
	// OnlyDeletePacksOlderThan if set to non-zero value
	// selects only objects older than the time provided.
	OnlyDeletePacksOlderThan time.Time
}

func (r *Repository) RepackObjects(cfg *RepackConfig) (err error) {
	pos, ok := r.Storer.(storer.PackedObjectStorer)
	if !ok {
		return ErrPackedObjectsNotSupported
	}

	// Get the existing object packs.
	hs, err := pos.ObjectPacks()
	if err != nil {
		return err
	}

	// Create a new pack.
	nh, err := r.createNewObjectPack(cfg)
	if err != nil {
		return err
	}

	// Delete old packs.
	for _, h := range hs {
		// Skip if new hash is the same as an old one.
		if h == nh {
			continue
		}
		err = pos.DeleteOldObjectPackAndIndex(h, cfg.OnlyDeletePacksOlderThan)
		if err != nil {
			return err
		}
	}

	return nil
}

// Merge merges the reference branch into the current branch.
//
// If the merge is not possible (or supported) returns an error without changing
// the HEAD for the current branch. Possible errors include:
//   - The merge strategy is not supported.
//   - The specific strategy cannot be used (e.g. using FastForwardMerge when one is not possible).
func (r *Repository) Merge(ref plumbing.Reference, opts MergeOptions) error {
	if opts.Strategy != FastForwardMerge {
		return ErrUnsupportedMergeStrategy
	}

	// Ignore error as not having a shallow list is optional here.
	shallowList, _ := r.Storer.Shallow()
	var earliestShallow *plumbing.Hash
	if len(shallowList) > 0 {
		earliestShallow = &shallowList[0]
	}

	head, err := r.Head()
	if err != nil {
		return err
	}

	ff, err := isFastForward(r.Storer, head.Hash(), ref.Hash(), earliestShallow)
	if err != nil {
		return err
	}

	if !ff {
		return ErrFastForwardMergeNotPossible
	}

	return r.Storer.SetReference(plumbing.NewHashReference(head.Name(), ref.Hash()))
}

// createNewObjectPack is a helper for RepackObjects taking care
// of creating a new pack. It is used so the PackfileWriter
// deferred close has the right scope.
func (r *Repository) createNewObjectPack(cfg *RepackConfig) (h plumbing.Hash, err error) {
	ow := newObjectWalker(r.Storer)
	err = ow.walkAllRefs()
	if err != nil {
		return h, err
	}
	objs := make([]plumbing.Hash, 0, len(ow.seen))
	for h := range ow.seen {
		objs = append(objs, h)
	}
	pfw, ok := r.Storer.(storer.PackfileWriter)
	if !ok {
		return h, fmt.Errorf("Repository storer is not a storer.PackfileWriter")
	}
	wc, err := pfw.PackfileWriter()
	if err != nil {
		return h, err
	}
	defer ioutil.CheckClose(wc, &err)
	scfg, err := r.Config()
	if err != nil {
		return h, err
	}
	enc := packfile.NewEncoder(wc, r.Storer, cfg.UseRefDeltas)
	h, err = enc.Encode(objs, scfg.Pack.Window)
	if err != nil {
		return h, err
	}

	// Delete the packed, loose objects.
	if los, ok := r.Storer.(storer.LooseObjectStorer); ok {
		err = los.ForEachObjectHash(func(hash plumbing.Hash) error {
			if ow.isSeen(hash) {
				err = los.DeleteLooseObject(hash)
				if err != nil {
					return err
				}
			}
			return nil
		})
		if err != nil {
			return h, err
		}
	}

	return h, err
}

func expandPartialHash(st storer.EncodedObjectStorer, prefix []byte) (hashes []plumbing.Hash) {
	// The fast version is implemented by storage/filesystem.ObjectStorage.
	type fastIter interface {
		HashesWithPrefix(prefix []byte) ([]plumbing.Hash, error)
	}
	if fi, ok := st.(fastIter); ok {
		h, err := fi.HashesWithPrefix(prefix)
		if err != nil {
			return nil
		}
		return h
	}

	// Slow path.
	iter, err := st.IterEncodedObjects(plumbing.AnyObject)
	if err != nil {
		return nil
	}
	iter.ForEach(func(obj plumbing.EncodedObject) error {
		h := obj.Hash()
		if bytes.HasPrefix(h[:], prefix) {
			hashes = append(hashes, h)
		}
		return nil
	})
	return
}<|MERGE_RESOLUTION|>--- conflicted
+++ resolved
@@ -51,20 +51,6 @@
 	// ErrFetching is returned when the packfile could not be downloaded
 	ErrFetching = errors.New("unable to fetch packfile")
 
-<<<<<<< HEAD
-	ErrInvalidReference          = errors.New("invalid reference, should be a tag or a branch")
-	ErrRepositoryNotExists       = errors.New("repository does not exist")
-	ErrRepositoryIncomplete      = errors.New("repository's commondir path does not exist")
-	ErrRepositoryAlreadyExists   = errors.New("repository already exists")
-	ErrRemoteNotFound            = errors.New("remote not found")
-	ErrRemoteExists              = errors.New("remote already exists")
-	ErrAnonymousRemoteName       = errors.New("anonymous remote name must be 'anonymous'")
-	ErrWorktreeNotProvided       = errors.New("worktree should be provided")
-	ErrIsBareRepository          = errors.New("worktree not available in a bare repository")
-	ErrUnableToResolveCommit     = errors.New("unable to resolve commit")
-	ErrPackedObjectsNotSupported = errors.New("packed objects not supported")
-	ErrSHA256NotSupported        = errors.New("go-git was not compiled with SHA256 support")
-=======
 	ErrInvalidReference            = errors.New("invalid reference, should be a tag or a branch")
 	ErrRepositoryNotExists         = errors.New("repository does not exist")
 	ErrRepositoryIncomplete        = errors.New("repository's commondir path does not exist")
@@ -80,7 +66,6 @@
 	ErrAlternatePathNotSupported   = errors.New("alternate path must use the file scheme")
 	ErrUnsupportedMergeStrategy    = errors.New("unsupported merge strategy")
 	ErrFastForwardMergeNotPossible = errors.New("not possible to fast-forward merge changes")
->>>>>>> 28e4e290
 )
 
 // Repository represents a git repository
@@ -115,13 +100,10 @@
 		options.DefaultBranch = plumbing.Master
 	}
 
-<<<<<<< HEAD
-=======
 	if err := options.DefaultBranch.Validate(); err != nil {
 		return nil, err
 	}
 
->>>>>>> 28e4e290
 	r := newRepository(s, worktree)
 	_, err := r.Reference(plumbing.HEAD, false)
 	switch err {
@@ -293,39 +275,6 @@
 	}
 
 	if opts.ObjectFormat != "" {
-		if opts.ObjectFormat == formatcfg.SHA256 && hash.CryptoType != crypto.SHA256 {
-			return nil, ErrSHA256NotSupported
-		}
-
-		cfg.Core.RepositoryFormatVersion = formatcfg.Version_1
-		cfg.Extensions.ObjectFormat = opts.ObjectFormat
-	}
-
-	err = r.Storer.SetConfig(cfg)
-	if err != nil {
-		return nil, err
-	}
-
-	return r, err
-}
-
-func PlainInitWithOptions(path string, opts *PlainInitOptions) (*Repository, error) {
-	wt := osfs.New(path)
-	dot, _ := wt.Chroot(GitDirName)
-
-	s := filesystem.NewStorage(dot, cache.NewObjectLRUDefault())
-
-	r, err := Init(s, wt)
-	if err != nil {
-		return nil, err
-	}
-
-	cfg, err := r.Config()
-	if err != nil {
-		return nil, err
-	}
-
-	if opts != nil {
 		if opts.ObjectFormat == formatcfg.SHA256 && hash.CryptoType != crypto.SHA256 {
 			return nil, ErrSHA256NotSupported
 		}
@@ -1127,25 +1076,9 @@
 		return nil, err
 	}
 
-<<<<<<< HEAD
-	var resolvedRef *plumbing.Reference
-	// return error from checking the raw ref passed in
-	var rawRefError error
-	for _, rule := range append([]string{"%s"}, plumbing.RefRevParseRules...) {
-		resolvedRef, err = storer.ResolveReference(remoteRefs, plumbing.ReferenceName(fmt.Sprintf(rule, ref)))
-
-		if err == nil {
-			break
-		} else if rawRefError == nil {
-			rawRefError = err
-		}
-	}
-
-=======
 	resolvedRef, err := expand_ref(remoteRefs, ref)
->>>>>>> 28e4e290
-	if err != nil {
-		return nil, rawRefError
+	if err != nil {
+		return nil, err
 	}
 
 	refsUpdated, err := r.updateReferences(remote.c.Fetch, resolvedRef)
