package copy

import (
	"context"
	"io"
	"io/fs"
	"io/ioutil"
	"os"
	"path/filepath"
	"time"

<<<<<<< HEAD
=======
	"golang.org/x/sync/errgroup"
	"golang.org/x/sync/semaphore"
)

>>>>>>> 28e4e290
type timespec struct {
	Mtime time.Time
	Atime time.Time
	Ctime time.Time
}

// Copy copies src to dest, doesn't matter if src is a directory or a file.
func Copy(src, dest string, opts ...Options) error {
	opt := assureOptions(src, dest, opts...)
<<<<<<< HEAD
=======
	if opt.NumOfWorkers > 1 {
		opt.intent.sem = semaphore.NewWeighted(opt.NumOfWorkers)
		opt.intent.ctx = context.Background()
	}
>>>>>>> 28e4e290
	if opt.FS != nil {
		info, err := fs.Stat(opt.FS, src)
		if err != nil {
			return onError(src, dest, err, opt)
		}
		return switchboard(src, dest, info, opt)
	}
	info, err := os.Lstat(src)
	if err != nil {
		return onError(src, dest, err, opt)
	}
	return switchboard(src, dest, info, opt)
}

// switchboard switches proper copy functions regarding file type, etc...
// If there would be anything else here, add a case to this switchboard.
func switchboard(src, dest string, info os.FileInfo, opt Options) (err error) {
	if info.Mode()&os.ModeDevice != 0 && !opt.Specials {
		return onError(src, dest, err, opt)
	}

	switch {
	case info.Mode()&os.ModeSymlink != 0:
		err = onsymlink(src, dest, opt)
	case info.IsDir():
		err = dcopy(src, dest, info, opt)
	case info.Mode()&os.ModeNamedPipe != 0:
		err = pcopy(dest, info)
	default:
		err = fcopy(src, dest, info, opt)
	}

	return onError(src, dest, err, opt)
}

// copyNextOrSkip decide if this src should be copied or not.
// Because this "copy" could be called recursively,
// "info" MUST be given here, NOT nil.
func copyNextOrSkip(src, dest string, info os.FileInfo, opt Options) error {
	if opt.Skip != nil {
		skip, err := opt.Skip(info, src, dest)
		if err != nil {
			return err
		}
		if skip {
			return nil
		}
	}
	return switchboard(src, dest, info, opt)
}

// fcopy is for just a file,
// with considering existence of parent directory
// and file permission.
func fcopy(src, dest string, info os.FileInfo, opt Options) (err error) {

	var readcloser io.ReadCloser
	if opt.FS != nil {
		readcloser, err = opt.FS.Open(src)
	} else {
		readcloser, err = os.Open(src)
	}
	if err != nil {
		if os.IsNotExist(err) {
			return nil
		}
		return
	}
	defer fclose(readcloser, &err)

	if err = os.MkdirAll(filepath.Dir(dest), os.ModePerm); err != nil {
		return
	}

	f, err := os.Create(dest)
	if err != nil {
		return
	}
	defer fclose(f, &err)

	chmodfunc, err := opt.PermissionControl(info, dest)
	if err != nil {
		return err
	}
	chmodfunc(&err)

	var buf []byte = nil
	var w io.Writer = f
	var r io.Reader = readcloser

	if opt.WrapReader != nil {
		r = opt.WrapReader(r)
	}

	if opt.CopyBufferSize != 0 {
		buf = make([]byte, opt.CopyBufferSize)
		// Disable using `ReadFrom` by io.CopyBuffer.
		// See https://github.com/otiai10/copy/pull/60#discussion_r627320811 for more details.
		w = struct{ io.Writer }{f}
		// r = struct{ io.Reader }{s}
	}

	if _, err = io.CopyBuffer(w, r, buf); err != nil {
		return err
	}

	if opt.Sync {
		err = f.Sync()
	}

	if opt.PreserveOwner {
		if err := preserveOwner(src, dest, info); err != nil {
			return err
		}
	}
	if opt.PreserveTimes {
		if err := preserveTimes(info, dest); err != nil {
			return err
		}
	}

	return
}

// dcopy is for a directory,
// with scanning contents inside the directory
// and pass everything to "copy" recursively.
func dcopy(srcdir, destdir string, info os.FileInfo, opt Options) (err error) {
	if skip, err := onDirExists(opt, srcdir, destdir); err != nil {
		return err
	} else if skip {
		return nil
	}

	// Make dest dir with 0755 so that everything writable.
	chmodfunc, err := opt.PermissionControl(info, destdir)
	if err != nil {
		return err
	}
	defer chmodfunc(&err)

	var contents []os.FileInfo
	if opt.FS != nil {
		entries, err := fs.ReadDir(opt.FS, srcdir)
		if err != nil {
			return err
		}
		for _, e := range entries {
			info, err := e.Info()
			if err != nil {
				return err
			}
			contents = append(contents, info)
		}
	} else {
		contents, err = ioutil.ReadDir(srcdir)
	}

	if err != nil {
		if os.IsNotExist(err) {
			return nil
		}
		return
	}

	if yes, err := shouldCopyDirectoryConcurrent(opt, srcdir, destdir); err != nil {
		return err
	} else if yes {
		if err := dcopyConcurrent(srcdir, destdir, contents, opt); err != nil {
			return err
		}
	} else {
		if err := dcopySequential(srcdir, destdir, contents, opt); err != nil {
			return err
		}
	}

	if opt.PreserveTimes {
		if err := preserveTimes(info, destdir); err != nil {
			return err
		}
	}

	if opt.PreserveOwner {
		if err := preserveOwner(srcdir, destdir, info); err != nil {
			return err
		}
	}

	return
}

<<<<<<< HEAD
=======
func dcopySequential(srcdir, destdir string, contents []os.FileInfo, opt Options) error {
	for _, content := range contents {
		cs, cd := filepath.Join(srcdir, content.Name()), filepath.Join(destdir, content.Name())

		if err := copyNextOrSkip(cs, cd, content, opt); err != nil {
			// If any error, exit immediately
			return err
		}
	}
	return nil
}

// Copy this directory concurrently regarding semaphore of opt.intent
func dcopyConcurrent(srcdir, destdir string, contents []os.FileInfo, opt Options) error {
	group, ctx := errgroup.WithContext(opt.intent.ctx)
	getRoutine := func(cs, cd string, content os.FileInfo) func() error {
		return func() error {
			if content.IsDir() {
				return copyNextOrSkip(cs, cd, content, opt)
			}
			if err := opt.intent.sem.Acquire(ctx, 1); err != nil {
				return err
			}
			err := copyNextOrSkip(cs, cd, content, opt)
			opt.intent.sem.Release(1)
			return err
		}
	}
	for _, content := range contents {
		csd := filepath.Join(srcdir, content.Name())
		cdd := filepath.Join(destdir, content.Name())
		group.Go(getRoutine(csd, cdd, content))
	}
	return group.Wait()
}

>>>>>>> 28e4e290
func onDirExists(opt Options, srcdir, destdir string) (bool, error) {
	_, err := os.Stat(destdir)
	if err == nil && opt.OnDirExists != nil && destdir != opt.intent.dest {
		switch opt.OnDirExists(srcdir, destdir) {
		case Replace:
			if err := os.RemoveAll(destdir); err != nil {
				return false, err
			}
		case Untouchable:
			return true, nil
		} // case "Merge" is default behaviour. Go through.
	} else if err != nil && !os.IsNotExist(err) {
		return true, err // Unwelcome error type...!
	}
	return false, nil
}

func onsymlink(src, dest string, opt Options) error {
	switch opt.OnSymlink(src) {
	case Shallow:
		if err := lcopy(src, dest); err != nil {
			return err
		}
		if opt.PreserveTimes {
			return preserveLtimes(src, dest)
		}
		return nil
	case Deep:
		orig, err := os.Readlink(src)
		if err != nil {
			return err
		}
		info, err := os.Lstat(orig)
		if err != nil {
			return err
		}
		return copyNextOrSkip(orig, dest, info, opt)
	case Skip:
		fallthrough
	default:
		return nil // do nothing
	}
}

// lcopy is for a symlink,
// with just creating a new symlink by replicating src symlink.
func lcopy(src, dest string) error {
	src, err := os.Readlink(src)
	if err != nil {
		if os.IsNotExist(err) {
			return nil
		}
		return err
	}
	return os.Symlink(src, dest)
}

// fclose ANYHOW closes file,
// with asiging error raised during Close,
// BUT respecting the error already reported.
func fclose(f io.Closer, reported *error) {
	if err := f.Close(); *reported == nil {
		*reported = err
	}
}

// onError lets caller to handle errors
// occured when copying a file.
func onError(src, dest string, err error, opt Options) error {
	if opt.OnError == nil {
		return err
	}

	return opt.OnError(src, dest, err)
}<|MERGE_RESOLUTION|>--- conflicted
+++ resolved
@@ -9,13 +9,10 @@
 	"path/filepath"
 	"time"
 
-<<<<<<< HEAD
-=======
 	"golang.org/x/sync/errgroup"
 	"golang.org/x/sync/semaphore"
 )
 
->>>>>>> 28e4e290
 type timespec struct {
 	Mtime time.Time
 	Atime time.Time
@@ -25,13 +22,10 @@
 // Copy copies src to dest, doesn't matter if src is a directory or a file.
 func Copy(src, dest string, opts ...Options) error {
 	opt := assureOptions(src, dest, opts...)
-<<<<<<< HEAD
-=======
 	if opt.NumOfWorkers > 1 {
 		opt.intent.sem = semaphore.NewWeighted(opt.NumOfWorkers)
 		opt.intent.ctx = context.Background()
 	}
->>>>>>> 28e4e290
 	if opt.FS != nil {
 		info, err := fs.Stat(opt.FS, src)
 		if err != nil {
@@ -224,8 +218,6 @@
 	return
 }
 
-<<<<<<< HEAD
-=======
 func dcopySequential(srcdir, destdir string, contents []os.FileInfo, opt Options) error {
 	for _, content := range contents {
 		cs, cd := filepath.Join(srcdir, content.Name()), filepath.Join(destdir, content.Name())
@@ -262,7 +254,6 @@
 	return group.Wait()
 }
 
->>>>>>> 28e4e290
 func onDirExists(opt Options, srcdir, destdir string) (bool, error) {
 	_, err := os.Stat(destdir)
 	if err == nil && opt.OnDirExists != nil && destdir != opt.intent.dest {
