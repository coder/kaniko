# copy

[![Go Reference](https://pkg.go.dev/badge/github.com/otiai10/copy.svg)](https://pkg.go.dev/github.com/otiai10/copy)
[![Actions Status](https://github.com/otiai10/copy/workflows/Go/badge.svg)](https://github.com/otiai10/copy/actions)
[![codecov](https://codecov.io/gh/otiai10/copy/branch/main/graph/badge.svg)](https://codecov.io/gh/otiai10/copy)
[![License: MIT](https://img.shields.io/badge/License-MIT-green.svg)](https://github.com/otiai10/copy/blob/main/LICENSE)
[![FOSSA Status](https://app.fossa.com/api/projects/git%2Bgithub.com%2Fotiai10%2Fcopy.svg?type=shield)](https://app.fossa.com/projects/git%2Bgithub.com%2Fotiai10%2Fcopy?ref=badge_shield)
[![CodeQL](https://github.com/otiai10/copy/actions/workflows/codeql-analysis.yml/badge.svg)](https://github.com/otiai10/copy/actions/workflows/codeql-analysis.yml)
[![Go Report Card](https://goreportcard.com/badge/github.com/otiai10/copy)](https://goreportcard.com/report/github.com/otiai10/copy)
[![GitHub tag (latest SemVer)](https://img.shields.io/github/v/tag/otiai10/copy?sort=semver)](https://pkg.go.dev/github.com/otiai10/copy)
[![Docker Test](https://github.com/otiai10/copy/actions/workflows/docker-test.yml/badge.svg)](https://github.com/otiai10/copy/actions/workflows/docker-test.yml)
[![Vagrant Test](https://github.com/otiai10/copy/actions/workflows/vagrant-test.yml/badge.svg)](https://github.com/otiai10/copy/actions/workflows/vagrant-test.yml)

`copy` copies directories recursively.

# Example Usage

```go
package main

import (
	"fmt"
	cp "github.com/otiai10/copy"
)

func main() {
	err := cp.Copy("your/src", "your/dest")
	fmt.Println(err) // nil
}
```

# Advanced Usage

```go
// Options specifies optional actions on copying.
type Options struct {

	// OnSymlink can specify what to do on symlink
	OnSymlink func(src string) SymlinkAction

	// OnDirExists can specify what to do when there is a directory already existing in destination.
	OnDirExists func(src, dest string) DirExistsAction

	// OnError can let users decide how to handle errors (e.g., you can suppress specific error).
	OnError func(src, dest, string, err error) error

	// Skip can specify which files should be skipped
	Skip func(srcinfo os.FileInfo, src, dest string) (bool, error)

	// PermissionControl can control permission of
	// every entry.
	// When you want to add permission 0222, do like
	//
	//		PermissionControl = AddPermission(0222)
	//
	// or if you even don't want to touch permission,
	//
	//		PermissionControl = DoNothing
	//
	// By default, PermissionControl = PreservePermission
	PermissionControl PermissionControlFunc

	// Sync file after copy.
	// Useful in case when file must be on the disk
	// (in case crash happens, for example),
	// at the expense of some performance penalty
	Sync bool

	// Preserve the atime and the mtime of the entries
	// On linux we can preserve only up to 1 millisecond accuracy
	PreserveTimes bool

	// Preserve the uid and the gid of all entries.
	PreserveOwner bool

	// The byte size of the buffer to use for copying files.
	// If zero, the internal default buffer of 32KB is used.
	// See https://golang.org/pkg/io/#CopyBuffer for more information.
	CopyBufferSize uint

	// If you want to add some limitation on reading src file,
	// you can wrap the src and provide new reader,
	// such as `RateLimitReader` in the test case.
	WrapReader func(src io.Reader) io.Reader

	// If given, copy.Copy refers to this fs.FS instead of the OS filesystem.
	// e.g., You can use embed.FS to copy files from embedded filesystem.
	FS fs.FS
<<<<<<< HEAD
=======

	// NumOfWorkers represents the number of workers used for
	// concurrent copying contents of directories.
	// If 0 or 1, it does not use goroutine for copying directories.
	// Please refer to https://pkg.go.dev/golang.org/x/sync/semaphore for more details.
	NumOfWorkers int64

	// PreferConcurrent is a function to determine whether or not
	// to use goroutine for copying contents of directories.
	// If PreferConcurrent is nil, which is default, it does concurrent
	// copying for all directories.
	// If NumOfWorkers is 0 or 1, this function will be ignored.
	PreferConcurrent func(srcdir, destdir string) (bool, error)
>>>>>>> 28e4e290
}
```

```go
// For example...
opt := Options{
	Skip: func(info os.FileInfo, src, dest string) (bool, error) {
		return strings.HasSuffix(src, ".git"), nil
	},
}
err := Copy("your/directory", "your/directory.copy", opt)
```

# Issues

- https://github.com/otiai10/copy/issues


## License
[![FOSSA Status](https://app.fossa.com/api/projects/git%2Bgithub.com%2Fotiai10%2Fcopy.svg?type=large)](https://app.fossa.com/projects/git%2Bgithub.com%2Fotiai10%2Fcopy?ref=badge_large)<|MERGE_RESOLUTION|>--- conflicted
+++ resolved
@@ -86,8 +86,6 @@
 	// If given, copy.Copy refers to this fs.FS instead of the OS filesystem.
 	// e.g., You can use embed.FS to copy files from embedded filesystem.
 	FS fs.FS
-<<<<<<< HEAD
-=======
 
 	// NumOfWorkers represents the number of workers used for
 	// concurrent copying contents of directories.
@@ -101,7 +99,6 @@
 	// copying for all directories.
 	// If NumOfWorkers is 0 or 1, this function will be ignored.
 	PreferConcurrent func(srcdir, destdir string) (bool, error)
->>>>>>> 28e4e290
 }
 ```
 
