--- conflicted
+++ resolved
@@ -64,15 +64,7 @@
 
 	ignoreAnonymousAuth(&options)
 
-<<<<<<< HEAD
-	// The RuntimeEnvironment configuration, only populated if the DefaultsMode is set
-	// to DefaultsModeAuto and is initialized using config.LoadDefaultConfig . You
-	// should not populate this structure programmatically, or rely on the values here
-	// within your applications.
-	RuntimeEnvironment aws.RuntimeEnvironment
-=======
 	wrapWithAnonymousAuth(&options)
->>>>>>> 28e4e290
 
 	resolveAuthSchemes(&options)
 
@@ -646,9 +638,6 @@
 	if err = smithyhttp.AddNoPayloadDefaultContentTypeRemover(stack); err != nil {
 		return err
 	}
-	if err = smithyhttp.AddNoPayloadDefaultContentTypeRemover(stack); err != nil {
-		return err
-	}
 	// convert request to a GET request
 	err = query.AddAsGetRequestMiddleware(stack)
 	if err != nil {
