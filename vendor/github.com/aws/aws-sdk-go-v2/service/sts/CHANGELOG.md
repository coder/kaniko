<<<<<<< HEAD
=======
# v1.28.6 (2024-03-29)

* **Dependency Update**: Updated to the latest SDK module versions

# v1.28.5 (2024-03-18)

* **Dependency Update**: Updated to the latest SDK module versions

# v1.28.4 (2024-03-07)

* **Bug Fix**: Remove dependency on go-cmp.
* **Dependency Update**: Updated to the latest SDK module versions

# v1.28.3 (2024-03-05)

* **Dependency Update**: Updated to the latest SDK module versions

# v1.28.2 (2024-03-04)

* **Bug Fix**: Update internal/presigned-url dependency for corrected API name.
* **Dependency Update**: Updated to the latest SDK module versions

# v1.28.1 (2024-02-23)

* **Bug Fix**: Move all common, SDK-side middleware stack ops into the service client module to prevent cross-module compatibility issues in the future.
* **Dependency Update**: Updated to the latest SDK module versions

# v1.28.0 (2024-02-22)

* **Feature**: Add middleware stack snapshot tests.

# v1.27.2 (2024-02-21)

* **Dependency Update**: Updated to the latest SDK module versions

# v1.27.1 (2024-02-20)

* **Bug Fix**: When sourcing values for a service's `EndpointParameters`, the lack of a configured region (i.e. `options.Region == ""`) will now translate to a `nil` value for `EndpointParameters.Region` instead of a pointer to the empty string `""`. This will result in a much more explicit error when calling an operation instead of an obscure hostname lookup failure.

# v1.27.0 (2024-02-13)

* **Feature**: Bump minimum Go version to 1.20 per our language support policy.
* **Dependency Update**: Updated to the latest SDK module versions

# v1.26.7 (2024-01-04)

* **Dependency Update**: Updated to the latest SDK module versions

# v1.26.6 (2023-12-20)

* No change notes available for this release.

# v1.26.5 (2023-12-08)

* **Bug Fix**: Reinstate presence of default Retryer in functional options, but still respect max attempts set therein.

# v1.26.4 (2023-12-07)

* **Dependency Update**: Updated to the latest SDK module versions

# v1.26.3 (2023-12-06)

* **Bug Fix**: Restore pre-refactor auth behavior where all operations could technically be performed anonymously.
* **Bug Fix**: STS `AssumeRoleWithSAML` and `AssumeRoleWithWebIdentity` would incorrectly attempt to use SigV4 authentication.

# v1.26.2 (2023-12-01)

* **Bug Fix**: Correct wrapping of errors in authentication workflow.
* **Bug Fix**: Correctly recognize cache-wrapped instances of AnonymousCredentials at client construction.
* **Dependency Update**: Updated to the latest SDK module versions

# v1.26.1 (2023-11-30)

* **Dependency Update**: Updated to the latest SDK module versions

# v1.26.0 (2023-11-29)

* **Feature**: Expose Options() accessor on service clients.
* **Documentation**: Documentation updates for AWS Security Token Service.
* **Dependency Update**: Updated to the latest SDK module versions

# v1.25.6 (2023-11-28.2)

* **Dependency Update**: Updated to the latest SDK module versions

# v1.25.5 (2023-11-28)

* **Bug Fix**: Respect setting RetryMaxAttempts in functional options at client construction.

# v1.25.4 (2023-11-20)

* **Dependency Update**: Updated to the latest SDK module versions

# v1.25.3 (2023-11-17)

* **Documentation**: API updates for the AWS Security Token Service

# v1.25.2 (2023-11-15)

* **Dependency Update**: Updated to the latest SDK module versions

# v1.25.1 (2023-11-09)

* **Dependency Update**: Updated to the latest SDK module versions

# v1.25.0 (2023-11-01)

* **Feature**: Adds support for configured endpoints via environment variables and the AWS shared configuration file.
* **Dependency Update**: Updated to the latest SDK module versions

# v1.24.0 (2023-10-31)

* **Feature**: **BREAKING CHANGE**: Bump minimum go version to 1.19 per the revised [go version support policy](https://aws.amazon.com/blogs/developer/aws-sdk-for-go-aligns-with-go-release-policy-on-supported-runtimes/).
* **Dependency Update**: Updated to the latest SDK module versions

# v1.23.2 (2023-10-12)

* **Dependency Update**: Updated to the latest SDK module versions

# v1.23.1 (2023-10-06)

* **Dependency Update**: Updated to the latest SDK module versions

# v1.23.0 (2023-10-02)

* **Feature**: STS API updates for assumeRole

# v1.22.0 (2023-09-18)

* **Announcement**: [BREAKFIX] Change in MaxResults datatype from value to pointer type in cognito-sync service.
* **Feature**: Adds several endpoint ruleset changes across all models: smaller rulesets, removed non-unique regional endpoints, fixes FIPS and DualStack endpoints, and make region not required in SDK::Endpoint. Additional breakfix to cognito-sync field.

# v1.21.5 (2023-08-21)

* **Dependency Update**: Updated to the latest SDK module versions

# v1.21.4 (2023-08-18)

* **Dependency Update**: Updated to the latest SDK module versions

# v1.21.3 (2023-08-17)

* **Dependency Update**: Updated to the latest SDK module versions

# v1.21.2 (2023-08-07)

* **Dependency Update**: Updated to the latest SDK module versions

# v1.21.1 (2023-08-01)

* No change notes available for this release.

# v1.21.0 (2023-07-31)

* **Feature**: Adds support for smithy-modeled endpoint resolution. A new rules-based endpoint resolution will be added to the SDK which will supercede and deprecate existing endpoint resolution. Specifically, EndpointResolver will be deprecated while BaseEndpoint and EndpointResolverV2 will take its place. For more information, please see the Endpoints section in our Developer Guide.
* **Dependency Update**: Updated to the latest SDK module versions

# v1.20.1 (2023-07-28)

* **Dependency Update**: Updated to the latest SDK module versions

# v1.20.0 (2023-07-25)

* **Feature**: API updates for the AWS Security Token Service

# v1.19.3 (2023-07-13)

* **Dependency Update**: Updated to the latest SDK module versions

>>>>>>> 28e4e290
# v1.19.2 (2023-06-15)

* No change notes available for this release.

# v1.19.1 (2023-06-13)

* **Dependency Update**: Updated to the latest SDK module versions

# v1.19.0 (2023-05-08)

* **Feature**: Documentation updates for AWS Security Token Service.

# v1.18.11 (2023-05-04)

* No change notes available for this release.

# v1.18.10 (2023-04-24)

* **Dependency Update**: Updated to the latest SDK module versions

# v1.18.9 (2023-04-10)

* No change notes available for this release.

# v1.18.8 (2023-04-07)

* **Dependency Update**: Updated to the latest SDK module versions

# v1.18.7 (2023-03-21)

* **Dependency Update**: Updated to the latest SDK module versions

# v1.18.6 (2023-03-10)

* **Dependency Update**: Updated to the latest SDK module versions

# v1.18.5 (2023-02-22)

* **Bug Fix**: Prevent nil pointer dereference when retrieving error codes.

# v1.18.4 (2023-02-20)

* **Dependency Update**: Updated to the latest SDK module versions

# v1.18.3 (2023-02-03)

* **Dependency Update**: Updated to the latest SDK module versions
* **Dependency Update**: Upgrade smithy to 1.27.2 and correct empty query list serialization.

# v1.18.2 (2023-01-25)

* **Documentation**: Doc only change to update wording in a key topic

# v1.18.1 (2023-01-23)

* No change notes available for this release.

# v1.18.0 (2023-01-05)

* **Feature**: Add `ErrorCodeOverride` field to all error structs (aws/smithy-go#401).

# v1.17.7 (2022-12-15)

* **Dependency Update**: Updated to the latest SDK module versions

# v1.17.6 (2022-12-02)

* **Dependency Update**: Updated to the latest SDK module versions

# v1.17.5 (2022-11-22)

* No change notes available for this release.

# v1.17.4 (2022-11-17)

* **Documentation**: Documentation updates for AWS Security Token Service.

# v1.17.3 (2022-11-16)

* No change notes available for this release.

# v1.17.2 (2022-11-10)

* No change notes available for this release.

# v1.17.1 (2022-10-24)

* **Dependency Update**: Updated to the latest SDK module versions

# v1.17.0 (2022-10-21)

* **Feature**: Add presign functionality for sts:AssumeRole operation
* **Dependency Update**: Updated to the latest SDK module versions

# v1.16.19 (2022-09-20)

* **Dependency Update**: Updated to the latest SDK module versions

# v1.16.18 (2022-09-14)

* **Dependency Update**: Updated to the latest SDK module versions

# v1.16.17 (2022-09-02)

* **Dependency Update**: Updated to the latest SDK module versions

# v1.16.16 (2022-08-31)

* **Dependency Update**: Updated to the latest SDK module versions

# v1.16.15 (2022-08-30)

* No change notes available for this release.

# v1.16.14 (2022-08-29)

* **Dependency Update**: Updated to the latest SDK module versions

# v1.16.13 (2022-08-11)

* **Dependency Update**: Updated to the latest SDK module versions

# v1.16.12 (2022-08-09)

* **Dependency Update**: Updated to the latest SDK module versions

# v1.16.11 (2022-08-08)

* **Dependency Update**: Updated to the latest SDK module versions

# v1.16.10 (2022-08-01)

* **Dependency Update**: Updated to the latest SDK module versions

# v1.16.9 (2022-07-05)

* **Dependency Update**: Updated to the latest SDK module versions

# v1.16.8 (2022-06-29)

* **Dependency Update**: Updated to the latest SDK module versions

# v1.16.7 (2022-06-07)

* **Dependency Update**: Updated to the latest SDK module versions

# v1.16.6 (2022-05-17)

* **Dependency Update**: Updated to the latest SDK module versions

# v1.16.5 (2022-05-16)

* **Documentation**: Documentation updates for AWS Security Token Service.

# v1.16.4 (2022-04-25)

* **Dependency Update**: Updated to the latest SDK module versions

# v1.16.3 (2022-03-30)

* **Dependency Update**: Updated to the latest SDK module versions

# v1.16.2 (2022-03-24)

* **Dependency Update**: Updated to the latest SDK module versions

# v1.16.1 (2022-03-23)

* **Dependency Update**: Updated to the latest SDK module versions

# v1.16.0 (2022-03-08)

* **Feature**: Updated `github.com/aws/smithy-go` to latest version
* **Documentation**: Updated service client model to latest release.
* **Dependency Update**: Updated to the latest SDK module versions

# v1.15.0 (2022-02-24)

* **Feature**: API client updated
* **Feature**: Adds RetryMaxAttempts and RetryMod to API client Options. This allows the API clients' default Retryer to be configured from the shared configuration files or environment variables. Adding a new Retry mode of `Adaptive`. `Adaptive` retry mode is an experimental mode, adding client rate limiting when throttles reponses are received from an API. See [retry.AdaptiveMode](https://pkg.go.dev/github.com/aws/aws-sdk-go-v2/aws/retry#AdaptiveMode) for more details, and configuration options.
* **Feature**: Updated `github.com/aws/smithy-go` to latest version
* **Dependency Update**: Updated to the latest SDK module versions

# v1.14.0 (2022-01-14)

* **Feature**: Updated `github.com/aws/smithy-go` to latest version
* **Dependency Update**: Updated to the latest SDK module versions

# v1.13.0 (2022-01-07)

* **Feature**: Updated `github.com/aws/smithy-go` to latest version
* **Dependency Update**: Updated to the latest SDK module versions

# v1.12.0 (2021-12-21)

* **Feature**: Updated to latest service endpoints

# v1.11.1 (2021-12-02)

* **Bug Fix**: Fixes a bug that prevented aws.EndpointResolverWithOptions from being used by the service client. ([#1514](https://github.com/aws/aws-sdk-go-v2/pull/1514))
* **Dependency Update**: Updated to the latest SDK module versions

# v1.11.0 (2021-11-30)

* **Feature**: API client updated

# v1.10.1 (2021-11-19)

* **Dependency Update**: Updated to the latest SDK module versions

# v1.10.0 (2021-11-12)

* **Feature**: Service clients now support custom endpoints that have an initial URI path defined.

# v1.9.0 (2021-11-06)

* **Feature**: The SDK now supports configuration of FIPS and DualStack endpoints using environment variables, shared configuration, or programmatically.
* **Feature**: Updated `github.com/aws/smithy-go` to latest version
* **Dependency Update**: Updated to the latest SDK module versions

# v1.8.0 (2021-10-21)

* **Feature**: API client updated
* **Feature**: Updated  to latest version
* **Dependency Update**: Updated to the latest SDK module versions

# v1.7.2 (2021-10-11)

* **Dependency Update**: Updated to the latest SDK module versions

# v1.7.1 (2021-09-17)

* **Dependency Update**: Updated to the latest SDK module versions

# v1.7.0 (2021-08-27)

* **Feature**: Updated `github.com/aws/smithy-go` to latest version
* **Dependency Update**: Updated to the latest SDK module versions

# v1.6.2 (2021-08-19)

* **Dependency Update**: Updated to the latest SDK module versions

# v1.6.1 (2021-08-04)

* **Dependency Update**: Updated `github.com/aws/smithy-go` to latest version.
* **Dependency Update**: Updated to the latest SDK module versions

# v1.6.0 (2021-07-15)

* **Feature**: The ErrorCode method on generated service error types has been corrected to match the API model.
* **Documentation**: Updated service model to latest revision.
* **Dependency Update**: Updated `github.com/aws/smithy-go` to latest version
* **Dependency Update**: Updated to the latest SDK module versions

# v1.5.0 (2021-06-25)

* **Feature**: API client updated
* **Feature**: Updated `github.com/aws/smithy-go` to latest version
* **Dependency Update**: Updated to the latest SDK module versions

# v1.4.1 (2021-05-20)

* **Dependency Update**: Updated to the latest SDK module versions

# v1.4.0 (2021-05-14)

* **Feature**: Constant has been added to modules to enable runtime version inspection for reporting.
* **Dependency Update**: Updated to the latest SDK module versions
<|MERGE_RESOLUTION|>--- conflicted
+++ resolved
@@ -1,5 +1,3 @@
-<<<<<<< HEAD
-=======
 # v1.28.6 (2024-03-29)
 
 * **Dependency Update**: Updated to the latest SDK module versions
@@ -169,7 +167,6 @@
 
 * **Dependency Update**: Updated to the latest SDK module versions
 
->>>>>>> 28e4e290
 # v1.19.2 (2023-06-15)
 
 * No change notes available for this release.
