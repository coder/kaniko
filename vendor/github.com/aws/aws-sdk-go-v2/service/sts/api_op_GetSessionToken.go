--- conflicted
+++ resolved
@@ -176,11 +176,7 @@
 	if err = stack.Initialize.Add(newServiceMetadataMiddleware_opGetSessionToken(options.Region), middleware.Before); err != nil {
 		return err
 	}
-<<<<<<< HEAD
-	if err = awsmiddleware.AddRecursionDetection(stack); err != nil {
-=======
 	if err = addRecursionDetection(stack); err != nil {
->>>>>>> 28e4e290
 		return err
 	}
 	if err = addRequestIDRetrieverMiddleware(stack); err != nil {
