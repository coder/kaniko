--- conflicted
+++ resolved
@@ -3,8 +3,4 @@
 package sts
 
 // goModuleVersion is the tagged release for this module
-<<<<<<< HEAD
-const goModuleVersion = "1.19.2"
-=======
-const goModuleVersion = "1.28.6"
->>>>>>> 28e4e290
+const goModuleVersion = "1.28.6"