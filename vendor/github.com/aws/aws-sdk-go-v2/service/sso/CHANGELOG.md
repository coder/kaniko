<<<<<<< HEAD
=======
# v1.20.5 (2024-04-05)

* No change notes available for this release.

# v1.20.4 (2024-03-29)

* **Dependency Update**: Updated to the latest SDK module versions

# v1.20.3 (2024-03-18)

* **Dependency Update**: Updated to the latest SDK module versions

# v1.20.2 (2024-03-07)

* **Bug Fix**: Remove dependency on go-cmp.
* **Dependency Update**: Updated to the latest SDK module versions

# v1.20.1 (2024-02-23)

* **Bug Fix**: Move all common, SDK-side middleware stack ops into the service client module to prevent cross-module compatibility issues in the future.
* **Dependency Update**: Updated to the latest SDK module versions

# v1.20.0 (2024-02-22)

* **Feature**: Add middleware stack snapshot tests.

# v1.19.2 (2024-02-21)

* **Dependency Update**: Updated to the latest SDK module versions

# v1.19.1 (2024-02-20)

* **Bug Fix**: When sourcing values for a service's `EndpointParameters`, the lack of a configured region (i.e. `options.Region == ""`) will now translate to a `nil` value for `EndpointParameters.Region` instead of a pointer to the empty string `""`. This will result in a much more explicit error when calling an operation instead of an obscure hostname lookup failure.

# v1.19.0 (2024-02-13)

* **Feature**: Bump minimum Go version to 1.20 per our language support policy.
* **Dependency Update**: Updated to the latest SDK module versions

# v1.18.7 (2024-01-18)

* No change notes available for this release.

# v1.18.6 (2024-01-04)

* **Dependency Update**: Updated to the latest SDK module versions

# v1.18.5 (2023-12-08)

* **Bug Fix**: Reinstate presence of default Retryer in functional options, but still respect max attempts set therein.

# v1.18.4 (2023-12-07)

* **Dependency Update**: Updated to the latest SDK module versions

# v1.18.3 (2023-12-06)

* **Bug Fix**: Restore pre-refactor auth behavior where all operations could technically be performed anonymously.

# v1.18.2 (2023-12-01)

* **Bug Fix**: Correct wrapping of errors in authentication workflow.
* **Bug Fix**: Correctly recognize cache-wrapped instances of AnonymousCredentials at client construction.
* **Dependency Update**: Updated to the latest SDK module versions

# v1.18.1 (2023-11-30)

* **Dependency Update**: Updated to the latest SDK module versions

# v1.18.0 (2023-11-29)

* **Feature**: Expose Options() accessor on service clients.
* **Dependency Update**: Updated to the latest SDK module versions

# v1.17.5 (2023-11-28.2)

* **Dependency Update**: Updated to the latest SDK module versions

# v1.17.4 (2023-11-28)

* **Bug Fix**: Respect setting RetryMaxAttempts in functional options at client construction.

# v1.17.3 (2023-11-20)

* **Dependency Update**: Updated to the latest SDK module versions

# v1.17.2 (2023-11-15)

* **Dependency Update**: Updated to the latest SDK module versions

# v1.17.1 (2023-11-09)

* **Dependency Update**: Updated to the latest SDK module versions

# v1.17.0 (2023-11-01)

* **Feature**: Adds support for configured endpoints via environment variables and the AWS shared configuration file.
* **Dependency Update**: Updated to the latest SDK module versions

# v1.16.0 (2023-10-31)

* **Feature**: **BREAKING CHANGE**: Bump minimum go version to 1.19 per the revised [go version support policy](https://aws.amazon.com/blogs/developer/aws-sdk-for-go-aligns-with-go-release-policy-on-supported-runtimes/).
* **Dependency Update**: Updated to the latest SDK module versions

# v1.15.2 (2023-10-12)

* **Dependency Update**: Updated to the latest SDK module versions

# v1.15.1 (2023-10-06)

* **Dependency Update**: Updated to the latest SDK module versions

# v1.15.0 (2023-10-02)

* **Feature**: Fix FIPS Endpoints in aws-us-gov.

# v1.14.1 (2023-09-22)

* No change notes available for this release.

# v1.14.0 (2023-09-18)

* **Announcement**: [BREAKFIX] Change in MaxResults datatype from value to pointer type in cognito-sync service.
* **Feature**: Adds several endpoint ruleset changes across all models: smaller rulesets, removed non-unique regional endpoints, fixes FIPS and DualStack endpoints, and make region not required in SDK::Endpoint. Additional breakfix to cognito-sync field.

# v1.13.6 (2023-08-31)

* No change notes available for this release.

# v1.13.5 (2023-08-21)

* **Dependency Update**: Updated to the latest SDK module versions

# v1.13.4 (2023-08-18)

* **Dependency Update**: Updated to the latest SDK module versions

# v1.13.3 (2023-08-17)

* **Dependency Update**: Updated to the latest SDK module versions

# v1.13.2 (2023-08-07)

* **Dependency Update**: Updated to the latest SDK module versions

# v1.13.1 (2023-08-01)

* No change notes available for this release.

# v1.13.0 (2023-07-31)

* **Feature**: Adds support for smithy-modeled endpoint resolution. A new rules-based endpoint resolution will be added to the SDK which will supercede and deprecate existing endpoint resolution. Specifically, EndpointResolver will be deprecated while BaseEndpoint and EndpointResolverV2 will take its place. For more information, please see the Endpoints section in our Developer Guide.
* **Dependency Update**: Updated to the latest SDK module versions

# v1.12.14 (2023-07-28)

* **Dependency Update**: Updated to the latest SDK module versions

# v1.12.13 (2023-07-13)

* **Dependency Update**: Updated to the latest SDK module versions

>>>>>>> 28e4e290
# v1.12.12 (2023-06-15)

* No change notes available for this release.

# v1.12.11 (2023-06-13)

* **Dependency Update**: Updated to the latest SDK module versions

# v1.12.10 (2023-05-04)

* No change notes available for this release.

# v1.12.9 (2023-04-24)

* **Dependency Update**: Updated to the latest SDK module versions

# v1.12.8 (2023-04-10)

* No change notes available for this release.

# v1.12.7 (2023-04-07)

* **Dependency Update**: Updated to the latest SDK module versions

# v1.12.6 (2023-03-21)

* **Dependency Update**: Updated to the latest SDK module versions

# v1.12.5 (2023-03-10)

* **Dependency Update**: Updated to the latest SDK module versions

# v1.12.4 (2023-02-22)

* **Bug Fix**: Prevent nil pointer dereference when retrieving error codes.

# v1.12.3 (2023-02-20)

* **Dependency Update**: Updated to the latest SDK module versions

# v1.12.2 (2023-02-15)

* **Announcement**: When receiving an error response in restJson-based services, an incorrect error type may have been returned based on the content of the response. This has been fixed via PR #2012 tracked in issue #1910.
* **Bug Fix**: Correct error type parsing for restJson services.

# v1.12.1 (2023-02-03)

* **Dependency Update**: Updated to the latest SDK module versions

# v1.12.0 (2023-01-05)

* **Feature**: Add `ErrorCodeOverride` field to all error structs (aws/smithy-go#401).

# v1.11.28 (2022-12-20)

* No change notes available for this release.

# v1.11.27 (2022-12-15)

* **Dependency Update**: Updated to the latest SDK module versions

# v1.11.26 (2022-12-02)

* **Dependency Update**: Updated to the latest SDK module versions

# v1.11.25 (2022-10-24)

* **Dependency Update**: Updated to the latest SDK module versions

# v1.11.24 (2022-10-21)

* **Dependency Update**: Updated to the latest SDK module versions

# v1.11.23 (2022-09-20)

* **Dependency Update**: Updated to the latest SDK module versions

# v1.11.22 (2022-09-14)

* **Dependency Update**: Updated to the latest SDK module versions

# v1.11.21 (2022-09-02)

* **Dependency Update**: Updated to the latest SDK module versions

# v1.11.20 (2022-08-31)

* **Dependency Update**: Updated to the latest SDK module versions

# v1.11.19 (2022-08-30)

* **Documentation**: Documentation updates for the AWS IAM Identity Center Portal CLI Reference.

# v1.11.18 (2022-08-29)

* **Dependency Update**: Updated to the latest SDK module versions

# v1.11.17 (2022-08-15)

* **Documentation**: Documentation updates to reflect service rename - AWS IAM Identity Center (successor to AWS Single Sign-On)

# v1.11.16 (2022-08-11)

* **Dependency Update**: Updated to the latest SDK module versions

# v1.11.15 (2022-08-09)

* **Dependency Update**: Updated to the latest SDK module versions

# v1.11.14 (2022-08-08)

* **Documentation**: Documentation updates to reflect service rename - AWS IAM Identity Center (successor to AWS Single Sign-On)
* **Dependency Update**: Updated to the latest SDK module versions

# v1.11.13 (2022-08-01)

* **Dependency Update**: Updated to the latest SDK module versions

# v1.11.12 (2022-07-11)

* No change notes available for this release.

# v1.11.11 (2022-07-05)

* **Dependency Update**: Updated to the latest SDK module versions

# v1.11.10 (2022-06-29)

* **Dependency Update**: Updated to the latest SDK module versions

# v1.11.9 (2022-06-16)

* No change notes available for this release.

# v1.11.8 (2022-06-07)

* **Dependency Update**: Updated to the latest SDK module versions

# v1.11.7 (2022-05-26)

* No change notes available for this release.

# v1.11.6 (2022-05-25)

* No change notes available for this release.

# v1.11.5 (2022-05-17)

* **Dependency Update**: Updated to the latest SDK module versions

# v1.11.4 (2022-04-25)

* **Dependency Update**: Updated to the latest SDK module versions

# v1.11.3 (2022-03-30)

* **Dependency Update**: Updated to the latest SDK module versions

# v1.11.2 (2022-03-24)

* **Dependency Update**: Updated to the latest SDK module versions

# v1.11.1 (2022-03-23)

* **Dependency Update**: Updated to the latest SDK module versions

# v1.11.0 (2022-03-08)

* **Feature**: Updated `github.com/aws/smithy-go` to latest version
* **Dependency Update**: Updated to the latest SDK module versions

# v1.10.0 (2022-02-24)

* **Feature**: API client updated
* **Feature**: Adds RetryMaxAttempts and RetryMod to API client Options. This allows the API clients' default Retryer to be configured from the shared configuration files or environment variables. Adding a new Retry mode of `Adaptive`. `Adaptive` retry mode is an experimental mode, adding client rate limiting when throttles reponses are received from an API. See [retry.AdaptiveMode](https://pkg.go.dev/github.com/aws/aws-sdk-go-v2/aws/retry#AdaptiveMode) for more details, and configuration options.
* **Feature**: Updated `github.com/aws/smithy-go` to latest version
* **Dependency Update**: Updated to the latest SDK module versions

# v1.9.0 (2022-01-14)

* **Feature**: Updated `github.com/aws/smithy-go` to latest version
* **Documentation**: Updated API models
* **Dependency Update**: Updated to the latest SDK module versions

# v1.8.0 (2022-01-07)

* **Feature**: Updated `github.com/aws/smithy-go` to latest version
* **Dependency Update**: Updated to the latest SDK module versions

# v1.7.0 (2021-12-21)

* **Feature**: API Paginators now support specifying the initial starting token, and support stopping on empty string tokens.

# v1.6.2 (2021-12-02)

* **Bug Fix**: Fixes a bug that prevented aws.EndpointResolverWithOptions from being used by the service client. ([#1514](https://github.com/aws/aws-sdk-go-v2/pull/1514))
* **Dependency Update**: Updated to the latest SDK module versions

# v1.6.1 (2021-11-19)

* **Dependency Update**: Updated to the latest SDK module versions

# v1.6.0 (2021-11-06)

* **Feature**: The SDK now supports configuration of FIPS and DualStack endpoints using environment variables, shared configuration, or programmatically.
* **Feature**: Updated `github.com/aws/smithy-go` to latest version
* **Feature**: Updated service to latest API model.
* **Dependency Update**: Updated to the latest SDK module versions

# v1.5.0 (2021-10-21)

* **Feature**: Updated  to latest version
* **Dependency Update**: Updated to the latest SDK module versions

# v1.4.2 (2021-10-11)

* **Dependency Update**: Updated to the latest SDK module versions

# v1.4.1 (2021-09-17)

* **Dependency Update**: Updated to the latest SDK module versions

# v1.4.0 (2021-08-27)

* **Feature**: Updated `github.com/aws/smithy-go` to latest version
* **Dependency Update**: Updated to the latest SDK module versions

# v1.3.3 (2021-08-19)

* **Dependency Update**: Updated to the latest SDK module versions

# v1.3.2 (2021-08-04)

* **Dependency Update**: Updated `github.com/aws/smithy-go` to latest version.
* **Dependency Update**: Updated to the latest SDK module versions

# v1.3.1 (2021-07-15)

* **Dependency Update**: Updated `github.com/aws/smithy-go` to latest version
* **Dependency Update**: Updated to the latest SDK module versions

# v1.3.0 (2021-06-25)

* **Feature**: Updated `github.com/aws/smithy-go` to latest version
* **Dependency Update**: Updated to the latest SDK module versions

# v1.2.1 (2021-05-20)

* **Dependency Update**: Updated to the latest SDK module versions

# v1.2.0 (2021-05-14)

* **Feature**: Constant has been added to modules to enable runtime version inspection for reporting.
* **Dependency Update**: Updated to the latest SDK module versions
<|MERGE_RESOLUTION|>--- conflicted
+++ resolved
@@ -1,5 +1,3 @@
-<<<<<<< HEAD
-=======
 # v1.20.5 (2024-04-05)
 
 * No change notes available for this release.
@@ -162,7 +160,6 @@
 
 * **Dependency Update**: Updated to the latest SDK module versions
 
->>>>>>> 28e4e290
 # v1.12.12 (2023-06-15)
 
 * No change notes available for this release.
