--- conflicted
+++ resolved
@@ -1,5 +1,3 @@
-<<<<<<< HEAD
-=======
 # v1.23.4 (2024-03-29)
 
 * **Dependency Update**: Updated to the latest SDK module versions
@@ -158,7 +156,6 @@
 
 * No change notes available for this release.
 
->>>>>>> 28e4e290
 # v1.16.1 (2023-04-24)
 
 * **Dependency Update**: Updated to the latest SDK module versions
