// Code generated by smithy-go-codegen DO NOT EDIT.

package ecrpublic

import (
	"context"
	"fmt"
	awsmiddleware "github.com/aws/aws-sdk-go-v2/aws/middleware"
	"github.com/aws/aws-sdk-go-v2/service/ecrpublic/types"
	"github.com/aws/smithy-go/middleware"
	smithyhttp "github.com/aws/smithy-go/transport/http"
)

// Returns the image tag details for a repository in a public registry.
func (c *Client) DescribeImageTags(ctx context.Context, params *DescribeImageTagsInput, optFns ...func(*Options)) (*DescribeImageTagsOutput, error) {
	if params == nil {
		params = &DescribeImageTagsInput{}
	}

	result, metadata, err := c.invokeOperation(ctx, "DescribeImageTags", params, optFns, c.addOperationDescribeImageTagsMiddlewares)
	if err != nil {
		return nil, err
	}

	out := result.(*DescribeImageTagsOutput)
	out.ResultMetadata = metadata
	return out, nil
}

type DescribeImageTagsInput struct {

	// The name of the repository that contains the image tag details to describe.
	//
	// This member is required.
	RepositoryName *string

	// The maximum number of repository results that's returned by DescribeImageTags
	// in paginated output. When this parameter is used, DescribeImageTags only
	// returns maxResults results in a single page along with a nextToken response
	// element. You can see the remaining results of the initial request by sending
	// another DescribeImageTags request with the returned nextToken value. This value
	// can be between 1 and 1000. If this parameter isn't used, then DescribeImageTags
	// returns up to 100 results and a nextToken value, if applicable. If you specify
	// images with imageIds , you can't use this option.
	MaxResults *int32

	// The nextToken value that's returned from a previous paginated DescribeImageTags
	// request where maxResults was used and the results exceeded the value of that
	// parameter. Pagination continues from the end of the previous results that
	// returned the nextToken value. If there are no more results to return, this
	// value is null . If you specify images with imageIds , you can't use this option.
	NextToken *string

	// The Amazon Web Services account ID that's associated with the public registry
	// that contains the repository where images are described. If you do not specify a
	// registry, the default public registry is assumed.
	RegistryId *string

	noSmithyDocumentSerde
}

type DescribeImageTagsOutput struct {

	// The image tag details for the images in the requested repository.
	ImageTagDetails []types.ImageTagDetail

	// The nextToken value to include in a future DescribeImageTags request. When the
	// results of a DescribeImageTags request exceed maxResults , you can use this
	// value to retrieve the next page of results. If there are no more results to
	// return, this value is null .
	NextToken *string

	// Metadata pertaining to the operation's result.
	ResultMetadata middleware.Metadata

	noSmithyDocumentSerde
}

func (c *Client) addOperationDescribeImageTagsMiddlewares(stack *middleware.Stack, options Options) (err error) {
	if err := stack.Serialize.Add(&setOperationInputMiddleware{}, middleware.After); err != nil {
		return err
	}
	err = stack.Serialize.Add(&awsAwsjson11_serializeOpDescribeImageTags{}, middleware.After)
	if err != nil {
		return err
	}
	err = stack.Deserialize.Add(&awsAwsjson11_deserializeOpDescribeImageTags{}, middleware.After)
	if err != nil {
		return err
	}
	if err := addProtocolFinalizerMiddlewares(stack, options, "DescribeImageTags"); err != nil {
		return fmt.Errorf("add protocol finalizers: %v", err)
	}

	if err = addlegacyEndpointContextSetter(stack, options); err != nil {
		return err
	}
	if err = addSetLoggerMiddleware(stack, options); err != nil {
		return err
	}
	if err = addClientRequestID(stack); err != nil {
		return err
	}
	if err = addComputeContentLength(stack); err != nil {
		return err
	}
	if err = addResolveEndpointMiddleware(stack, options); err != nil {
		return err
	}
	if err = addComputePayloadSHA256(stack); err != nil {
		return err
	}
	if err = addRetry(stack, options); err != nil {
		return err
	}
	if err = addRawResponseToMetadata(stack); err != nil {
		return err
	}
	if err = addRecordResponseTiming(stack); err != nil {
		return err
	}
	if err = addClientUserAgent(stack, options); err != nil {
		return err
	}
	if err = smithyhttp.AddErrorCloseResponseBodyMiddleware(stack); err != nil {
		return err
	}
	if err = smithyhttp.AddCloseResponseBodyMiddleware(stack); err != nil {
		return err
	}
	if err = addSetLegacyContextSigningOptionsMiddleware(stack); err != nil {
		return err
	}
	if err = addOpDescribeImageTagsValidationMiddleware(stack); err != nil {
		return err
	}
	if err = stack.Initialize.Add(newServiceMetadataMiddleware_opDescribeImageTags(options.Region), middleware.Before); err != nil {
		return err
	}
<<<<<<< HEAD
	if err = awsmiddleware.AddRecursionDetection(stack); err != nil {
=======
	if err = addRecursionDetection(stack); err != nil {
>>>>>>> 28e4e290
		return err
	}
	if err = addRequestIDRetrieverMiddleware(stack); err != nil {
		return err
	}
	if err = addResponseErrorMiddleware(stack); err != nil {
		return err
	}
	if err = addRequestResponseLogging(stack, options); err != nil {
		return err
	}
	if err = addDisableHTTPSMiddleware(stack, options); err != nil {
		return err
	}
	return nil
}

// DescribeImageTagsAPIClient is a client that implements the DescribeImageTags
// operation.
type DescribeImageTagsAPIClient interface {
	DescribeImageTags(context.Context, *DescribeImageTagsInput, ...func(*Options)) (*DescribeImageTagsOutput, error)
}

var _ DescribeImageTagsAPIClient = (*Client)(nil)

// DescribeImageTagsPaginatorOptions is the paginator options for DescribeImageTags
type DescribeImageTagsPaginatorOptions struct {
	// The maximum number of repository results that's returned by DescribeImageTags
	// in paginated output. When this parameter is used, DescribeImageTags only
	// returns maxResults results in a single page along with a nextToken response
	// element. You can see the remaining results of the initial request by sending
	// another DescribeImageTags request with the returned nextToken value. This value
	// can be between 1 and 1000. If this parameter isn't used, then DescribeImageTags
	// returns up to 100 results and a nextToken value, if applicable. If you specify
	// images with imageIds , you can't use this option.
	Limit int32

	// Set to true if pagination should stop if the service returns a pagination token
	// that matches the most recent token provided to the service.
	StopOnDuplicateToken bool
}

// DescribeImageTagsPaginator is a paginator for DescribeImageTags
type DescribeImageTagsPaginator struct {
	options   DescribeImageTagsPaginatorOptions
	client    DescribeImageTagsAPIClient
	params    *DescribeImageTagsInput
	nextToken *string
	firstPage bool
}

// NewDescribeImageTagsPaginator returns a new DescribeImageTagsPaginator
func NewDescribeImageTagsPaginator(client DescribeImageTagsAPIClient, params *DescribeImageTagsInput, optFns ...func(*DescribeImageTagsPaginatorOptions)) *DescribeImageTagsPaginator {
	if params == nil {
		params = &DescribeImageTagsInput{}
	}

	options := DescribeImageTagsPaginatorOptions{}
	if params.MaxResults != nil {
		options.Limit = *params.MaxResults
	}

	for _, fn := range optFns {
		fn(&options)
	}

	return &DescribeImageTagsPaginator{
		options:   options,
		client:    client,
		params:    params,
		firstPage: true,
		nextToken: params.NextToken,
	}
}

// HasMorePages returns a boolean indicating whether more pages are available
func (p *DescribeImageTagsPaginator) HasMorePages() bool {
	return p.firstPage || (p.nextToken != nil && len(*p.nextToken) != 0)
}

// NextPage retrieves the next DescribeImageTags page.
func (p *DescribeImageTagsPaginator) NextPage(ctx context.Context, optFns ...func(*Options)) (*DescribeImageTagsOutput, error) {
	if !p.HasMorePages() {
		return nil, fmt.Errorf("no more pages available")
	}

	params := *p.params
	params.NextToken = p.nextToken

	var limit *int32
	if p.options.Limit > 0 {
		limit = &p.options.Limit
	}
	params.MaxResults = limit

	result, err := p.client.DescribeImageTags(ctx, &params, optFns...)
	if err != nil {
		return nil, err
	}
	p.firstPage = false

	prevToken := p.nextToken
	p.nextToken = result.NextToken

	if p.options.StopOnDuplicateToken &&
		prevToken != nil &&
		p.nextToken != nil &&
		*prevToken == *p.nextToken {
		p.nextToken = nil
	}

	return result, nil
}

func newServiceMetadataMiddleware_opDescribeImageTags(region string) *awsmiddleware.RegisterServiceMetadata {
	return &awsmiddleware.RegisterServiceMetadata{
		Region:        region,
		ServiceID:     ServiceID,
		OperationName: "DescribeImageTags",
	}
}<|MERGE_RESOLUTION|>--- conflicted
+++ resolved
@@ -137,11 +137,7 @@
 	if err = stack.Initialize.Add(newServiceMetadataMiddleware_opDescribeImageTags(options.Region), middleware.Before); err != nil {
 		return err
 	}
-<<<<<<< HEAD
-	if err = awsmiddleware.AddRecursionDetection(stack); err != nil {
-=======
 	if err = addRecursionDetection(stack); err != nil {
->>>>>>> 28e4e290
 		return err
 	}
 	if err = addRequestIDRetrieverMiddleware(stack); err != nil {
