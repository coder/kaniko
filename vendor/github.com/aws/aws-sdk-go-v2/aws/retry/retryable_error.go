--- conflicted
+++ resolved
@@ -96,8 +96,6 @@
 	var urlErr *url.Error
 	var netOpErr *net.OpError
 	var dnsError *net.DNSError
-<<<<<<< HEAD
-=======
 
 	if errors.As(err, &dnsError) {
 		// NXDOMAIN errors should not be retried
@@ -112,13 +110,8 @@
 			return aws.BoolTernary(true)
 		}
 	}
->>>>>>> 28e4e290
 
 	switch {
-	case errors.As(err, &dnsError):
-		// NXDOMAIN errors should not be retried
-		retryable = !dnsError.IsNotFound && dnsError.IsTemporary
-
 	case errors.As(err, &conErr) && conErr.ConnectionError():
 		retryable = true
 
