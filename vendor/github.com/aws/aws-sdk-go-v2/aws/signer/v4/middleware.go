package v4

import (
	"context"
	"crypto/sha256"
	"encoding/hex"
	"fmt"
	"io"
	"net/http"
	"strings"

	"github.com/aws/aws-sdk-go-v2/aws"
	awsmiddleware "github.com/aws/aws-sdk-go-v2/aws/middleware"
	"github.com/aws/aws-sdk-go-v2/aws/middleware/private/metrics"
	v4Internal "github.com/aws/aws-sdk-go-v2/aws/signer/internal/v4"
	internalauth "github.com/aws/aws-sdk-go-v2/internal/auth"
	"github.com/aws/aws-sdk-go-v2/internal/sdk"
	"github.com/aws/smithy-go/middleware"
	smithyhttp "github.com/aws/smithy-go/transport/http"
)

const computePayloadHashMiddlewareID = "ComputePayloadHash"

// HashComputationError indicates an error occurred while computing the signing hash
type HashComputationError struct {
	Err error
}

// Error is the error message
func (e *HashComputationError) Error() string {
	return fmt.Sprintf("failed to compute payload hash: %v", e.Err)
}

// Unwrap returns the underlying error if one is set
func (e *HashComputationError) Unwrap() error {
	return e.Err
}

// SigningError indicates an error condition occurred while performing SigV4 signing
type SigningError struct {
	Err error
}

func (e *SigningError) Error() string {
	return fmt.Sprintf("failed to sign request: %v", e.Err)
}

// Unwrap returns the underlying error cause
func (e *SigningError) Unwrap() error {
	return e.Err
}

// UseDynamicPayloadSigningMiddleware swaps the compute payload sha256 middleware with a resolver middleware that
// switches between unsigned and signed payload based on TLS state for request.
// This middleware should not be used for AWS APIs that do not support unsigned payload signing auth.
// By default, SDK uses this middleware for known AWS APIs that support such TLS based auth selection .
//
// Usage example -
// S3 PutObject API allows unsigned payload signing auth usage when TLS is enabled, and uses this middleware to
// dynamically switch between unsigned and signed payload based on TLS state for request.
func UseDynamicPayloadSigningMiddleware(stack *middleware.Stack) error {
	_, err := stack.Finalize.Swap(computePayloadHashMiddlewareID, &dynamicPayloadSigningMiddleware{})
	return err
}

// dynamicPayloadSigningMiddleware dynamically resolves the middleware that computes and set payload sha256 middleware.
type dynamicPayloadSigningMiddleware struct {
}

// ID returns the resolver identifier
func (m *dynamicPayloadSigningMiddleware) ID() string {
	return computePayloadHashMiddlewareID
}

// HandleFinalize delegates SHA256 computation according to whether the request
// is TLS-enabled.
func (m *dynamicPayloadSigningMiddleware) HandleFinalize(
	ctx context.Context, in middleware.FinalizeInput, next middleware.FinalizeHandler,
) (
	out middleware.FinalizeOutput, metadata middleware.Metadata, err error,
) {
	req, ok := in.Request.(*smithyhttp.Request)
	if !ok {
		return out, metadata, fmt.Errorf("unknown transport type %T", in.Request)
	}

<<<<<<< HEAD
	// if TLS is enabled, use unsigned payload when supported
	if req.IsHTTPS() {
		return (&unsignedPayload{}).HandleBuild(ctx, in, next)
=======
	if req.IsHTTPS() {
		return (&UnsignedPayload{}).HandleFinalize(ctx, in, next)
>>>>>>> 28e4e290
	}
	return (&ComputePayloadSHA256{}).HandleFinalize(ctx, in, next)
}

// UnsignedPayload sets the SigV4 request payload hash to unsigned.
//
// Will not set the Unsigned Payload magic SHA value, if a SHA has already been
// stored in the context. (e.g. application pre-computed SHA256 before making
// API call).
//
// This middleware does not check the X-Amz-Content-Sha256 header, if that
// header is serialized a middleware must translate it into the context.
type UnsignedPayload struct{}

// AddUnsignedPayloadMiddleware adds unsignedPayload to the operation
// middleware stack
func AddUnsignedPayloadMiddleware(stack *middleware.Stack) error {
	return stack.Finalize.Insert(&UnsignedPayload{}, "ResolveEndpointV2", middleware.After)
}

// ID returns the unsignedPayload identifier
func (m *UnsignedPayload) ID() string {
	return computePayloadHashMiddlewareID
}

// HandleFinalize sets the payload hash magic value to the unsigned sentinel.
func (m *UnsignedPayload) HandleFinalize(
	ctx context.Context, in middleware.FinalizeInput, next middleware.FinalizeHandler,
) (
	out middleware.FinalizeOutput, metadata middleware.Metadata, err error,
) {
	if GetPayloadHash(ctx) == "" {
		ctx = SetPayloadHash(ctx, v4Internal.UnsignedPayload)
	}
	return next.HandleFinalize(ctx, in)
}

// ComputePayloadSHA256 computes SHA256 payload hash to sign.
//
// Will not set the Unsigned Payload magic SHA value, if a SHA has already been
// stored in the context. (e.g. application pre-computed SHA256 before making
// API call).
//
// This middleware does not check the X-Amz-Content-Sha256 header, if that
// header is serialized a middleware must translate it into the context.
type ComputePayloadSHA256 struct{}

// AddComputePayloadSHA256Middleware adds computePayloadSHA256 to the
// operation middleware stack
func AddComputePayloadSHA256Middleware(stack *middleware.Stack) error {
	return stack.Finalize.Insert(&ComputePayloadSHA256{}, "ResolveEndpointV2", middleware.After)
}

// RemoveComputePayloadSHA256Middleware removes computePayloadSHA256 from the
// operation middleware stack
func RemoveComputePayloadSHA256Middleware(stack *middleware.Stack) error {
	_, err := stack.Finalize.Remove(computePayloadHashMiddlewareID)
	return err
}

// ID is the middleware name
func (m *ComputePayloadSHA256) ID() string {
	return computePayloadHashMiddlewareID
}

// HandleFinalize computes the payload hash for the request, storing it to the
// context. This is a no-op if a caller has previously set that value.
func (m *ComputePayloadSHA256) HandleFinalize(
	ctx context.Context, in middleware.FinalizeInput, next middleware.FinalizeHandler,
) (
	out middleware.FinalizeOutput, metadata middleware.Metadata, err error,
) {
	if GetPayloadHash(ctx) != "" {
		return next.HandleFinalize(ctx, in)
	}

	req, ok := in.Request.(*smithyhttp.Request)
	if !ok {
		return out, metadata, &HashComputationError{
			Err: fmt.Errorf("unexpected request middleware type %T", in.Request),
		}
	}

	hash := sha256.New()
	if stream := req.GetStream(); stream != nil {
		_, err = io.Copy(hash, stream)
		if err != nil {
			return out, metadata, &HashComputationError{
				Err: fmt.Errorf("failed to compute payload hash, %w", err),
			}
		}

		if err := req.RewindStream(); err != nil {
			return out, metadata, &HashComputationError{
				Err: fmt.Errorf("failed to seek body to start, %w", err),
			}
		}
	}

	ctx = SetPayloadHash(ctx, hex.EncodeToString(hash.Sum(nil)))

	return next.HandleFinalize(ctx, in)
}

// SwapComputePayloadSHA256ForUnsignedPayloadMiddleware replaces the
// ComputePayloadSHA256 middleware with the UnsignedPayload middleware.
//
// Use this to disable computing the Payload SHA256 checksum and instead use
// UNSIGNED-PAYLOAD for the SHA256 value.
func SwapComputePayloadSHA256ForUnsignedPayloadMiddleware(stack *middleware.Stack) error {
	_, err := stack.Finalize.Swap(computePayloadHashMiddlewareID, &UnsignedPayload{})
	return err
}

// ContentSHA256Header sets the X-Amz-Content-Sha256 header value to
// the Payload hash stored in the context.
type ContentSHA256Header struct{}

// AddContentSHA256HeaderMiddleware adds ContentSHA256Header to the
// operation middleware stack
func AddContentSHA256HeaderMiddleware(stack *middleware.Stack) error {
	return stack.Finalize.Insert(&ContentSHA256Header{}, computePayloadHashMiddlewareID, middleware.After)
}

// RemoveContentSHA256HeaderMiddleware removes contentSHA256Header middleware
// from the operation middleware stack
func RemoveContentSHA256HeaderMiddleware(stack *middleware.Stack) error {
	_, err := stack.Finalize.Remove((*ContentSHA256Header)(nil).ID())
	return err
}

// ID returns the ContentSHA256HeaderMiddleware identifier
func (m *ContentSHA256Header) ID() string {
	return "SigV4ContentSHA256Header"
}

// HandleFinalize sets the X-Amz-Content-Sha256 header value to the Payload hash
// stored in the context.
func (m *ContentSHA256Header) HandleFinalize(
	ctx context.Context, in middleware.FinalizeInput, next middleware.FinalizeHandler,
) (
	out middleware.FinalizeOutput, metadata middleware.Metadata, err error,
) {
	req, ok := in.Request.(*smithyhttp.Request)
	if !ok {
		return out, metadata, &HashComputationError{Err: fmt.Errorf("unexpected request middleware type %T", in.Request)}
	}

	req.Header.Set(v4Internal.ContentSHAKey, GetPayloadHash(ctx))
	return next.HandleFinalize(ctx, in)
}

// SignHTTPRequestMiddlewareOptions is the configuration options for
// [SignHTTPRequestMiddleware].
//
// Deprecated: [SignHTTPRequestMiddleware] is deprecated.
type SignHTTPRequestMiddlewareOptions struct {
	CredentialsProvider aws.CredentialsProvider
	Signer              HTTPSigner
	LogSigning          bool
}

// SignHTTPRequestMiddleware is a `FinalizeMiddleware` implementation for SigV4
// HTTP Signing.
//
// Deprecated: AWS service clients no longer use this middleware. Signing as an
// SDK operation is now performed through an internal per-service middleware
// which opaquely selects and uses the signer from the resolved auth scheme.
type SignHTTPRequestMiddleware struct {
	credentialsProvider aws.CredentialsProvider
	signer              HTTPSigner
	logSigning          bool
}

// NewSignHTTPRequestMiddleware constructs a [SignHTTPRequestMiddleware] using
// the given [Signer] for signing requests.
//
// Deprecated: SignHTTPRequestMiddleware is deprecated.
func NewSignHTTPRequestMiddleware(options SignHTTPRequestMiddlewareOptions) *SignHTTPRequestMiddleware {
	return &SignHTTPRequestMiddleware{
		credentialsProvider: options.CredentialsProvider,
		signer:              options.Signer,
		logSigning:          options.LogSigning,
	}
}

// ID is the SignHTTPRequestMiddleware identifier.
//
// Deprecated: SignHTTPRequestMiddleware is deprecated.
func (s *SignHTTPRequestMiddleware) ID() string {
	return "Signing"
}

// HandleFinalize will take the provided input and sign the request using the
// SigV4 authentication scheme.
//
// Deprecated: SignHTTPRequestMiddleware is deprecated.
func (s *SignHTTPRequestMiddleware) HandleFinalize(ctx context.Context, in middleware.FinalizeInput, next middleware.FinalizeHandler) (
	out middleware.FinalizeOutput, metadata middleware.Metadata, err error,
) {
	if !haveCredentialProvider(s.credentialsProvider) {
		return next.HandleFinalize(ctx, in)
	}

	req, ok := in.Request.(*smithyhttp.Request)
	if !ok {
		return out, metadata, &SigningError{Err: fmt.Errorf("unexpected request middleware type %T", in.Request)}
	}

	signingName, signingRegion := awsmiddleware.GetSigningName(ctx), awsmiddleware.GetSigningRegion(ctx)
	payloadHash := GetPayloadHash(ctx)
	if len(payloadHash) == 0 {
		return out, metadata, &SigningError{Err: fmt.Errorf("computed payload hash missing from context")}
	}

	mctx := metrics.Context(ctx)

	if mctx != nil {
		if attempt, err := mctx.Data().LatestAttempt(); err == nil {
			attempt.CredentialFetchStartTime = sdk.NowTime()
		}
	}

	credentials, err := s.credentialsProvider.Retrieve(ctx)

	if mctx != nil {
		if attempt, err := mctx.Data().LatestAttempt(); err == nil {
			attempt.CredentialFetchEndTime = sdk.NowTime()
		}
	}

	if err != nil {
		return out, metadata, &SigningError{Err: fmt.Errorf("failed to retrieve credentials: %w", err)}
	}

	signerOptions := []func(o *SignerOptions){
		func(o *SignerOptions) {
			o.Logger = middleware.GetLogger(ctx)
			o.LogSigning = s.logSigning
		},
	}

	// existing DisableURIPathEscaping is equivalent in purpose
	// to authentication scheme property DisableDoubleEncoding
	disableDoubleEncoding, overridden := internalauth.GetDisableDoubleEncoding(ctx)
	if overridden {
		signerOptions = append(signerOptions, func(o *SignerOptions) {
			o.DisableURIPathEscaping = disableDoubleEncoding
		})
	}

	if mctx != nil {
		if attempt, err := mctx.Data().LatestAttempt(); err == nil {
			attempt.SignStartTime = sdk.NowTime()
		}
	}

	err = s.signer.SignHTTP(ctx, credentials, req.Request, payloadHash, signingName, signingRegion, sdk.NowTime(), signerOptions...)

	if mctx != nil {
		if attempt, err := mctx.Data().LatestAttempt(); err == nil {
			attempt.SignEndTime = sdk.NowTime()
		}
	}

	if err != nil {
		return out, metadata, &SigningError{Err: fmt.Errorf("failed to sign http request, %w", err)}
	}

	ctx = awsmiddleware.SetSigningCredentials(ctx, credentials)

	return next.HandleFinalize(ctx, in)
}

// StreamingEventsPayload signs input event stream messages.
type StreamingEventsPayload struct{}

// AddStreamingEventsPayload adds the streamingEventsPayload middleware to the stack.
func AddStreamingEventsPayload(stack *middleware.Stack) error {
	return stack.Finalize.Add(&StreamingEventsPayload{}, middleware.Before)
}

// ID identifies the middleware.
func (s *StreamingEventsPayload) ID() string {
	return computePayloadHashMiddlewareID
}

// HandleFinalize marks the input stream to be signed with SigV4.
func (s *StreamingEventsPayload) HandleFinalize(
	ctx context.Context, in middleware.FinalizeInput, next middleware.FinalizeHandler,
) (
	out middleware.FinalizeOutput, metadata middleware.Metadata, err error,
) {
	contentSHA := GetPayloadHash(ctx)
	if len(contentSHA) == 0 {
		contentSHA = v4Internal.StreamingEventsPayload
	}

	ctx = SetPayloadHash(ctx, contentSHA)

	return next.HandleFinalize(ctx, in)
}

// GetSignedRequestSignature attempts to extract the signature of the request.
// Returning an error if the request is unsigned, or unable to extract the
// signature.
func GetSignedRequestSignature(r *http.Request) ([]byte, error) {
	const authHeaderSignatureElem = "Signature="

	if auth := r.Header.Get(authorizationHeader); len(auth) != 0 {
		ps := strings.Split(auth, ", ")
		for _, p := range ps {
			if idx := strings.Index(p, authHeaderSignatureElem); idx >= 0 {
				sig := p[len(authHeaderSignatureElem):]
				if len(sig) == 0 {
					return nil, fmt.Errorf("invalid request signature authorization header")
				}
				return hex.DecodeString(sig)
			}
		}
	}

	if sig := r.URL.Query().Get("X-Amz-Signature"); len(sig) != 0 {
		return hex.DecodeString(sig)
	}

	return nil, fmt.Errorf("request not signed")
}

func haveCredentialProvider(p aws.CredentialsProvider) bool {
	if p == nil {
		return false
	}

	return !aws.IsCredentialsProvider(p, (*aws.AnonymousCredentials)(nil))
}

type payloadHashKey struct{}

// GetPayloadHash retrieves the payload hash to use for signing
//
// Scoped to stack values. Use github.com/aws/smithy-go/middleware#ClearStackValues
// to clear all stack values.
func GetPayloadHash(ctx context.Context) (v string) {
	v, _ = middleware.GetStackValue(ctx, payloadHashKey{}).(string)
	return v
}

// SetPayloadHash sets the payload hash to be used for signing the request
//
// Scoped to stack values. Use github.com/aws/smithy-go/middleware#ClearStackValues
// to clear all stack values.
func SetPayloadHash(ctx context.Context, hash string) context.Context {
	return middleware.WithStackValue(ctx, payloadHashKey{}, hash)
}<|MERGE_RESOLUTION|>--- conflicted
+++ resolved
@@ -84,14 +84,8 @@
 		return out, metadata, fmt.Errorf("unknown transport type %T", in.Request)
 	}
 
-<<<<<<< HEAD
-	// if TLS is enabled, use unsigned payload when supported
-	if req.IsHTTPS() {
-		return (&unsignedPayload{}).HandleBuild(ctx, in, next)
-=======
 	if req.IsHTTPS() {
 		return (&UnsignedPayload{}).HandleFinalize(ctx, in, next)
->>>>>>> 28e4e290
 	}
 	return (&ComputePayloadSHA256{}).HandleFinalize(ctx, in, next)
 }
