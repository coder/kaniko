--- conflicted
+++ resolved
@@ -1,5 +1,3 @@
-<<<<<<< HEAD
-=======
 # v2.6.5 (2024-03-29)
 
 * **Dependency Update**: Updated to the latest SDK module versions
@@ -107,7 +105,6 @@
 
 * **Dependency Update**: Updated to the latest SDK module versions
 
->>>>>>> 28e4e290
 # v2.4.28 (2023-06-13)
 
 * **Dependency Update**: Updated to the latest SDK module versions
