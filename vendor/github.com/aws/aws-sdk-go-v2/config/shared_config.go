--- conflicted
+++ resolved
@@ -29,13 +29,10 @@
 	// the shared config file, not the credentials file.
 	ssoSectionPrefix = `sso-session `
 
-<<<<<<< HEAD
-=======
 	// Prefix for services section. It is referenced in profile via the services
 	// parameter to configure clients for service-specific parameters.
 	servicesPrefix = `services `
 
->>>>>>> 28e4e290
 	// string equivalent for boolean
 	endpointDiscoveryDisabled = `false`
 	endpointDiscoveryEnabled  = `true`
@@ -171,8 +168,6 @@
 	updateString(&s.SSOStartURL, section, ssoStartURLKey)
 }
 
-<<<<<<< HEAD
-=======
 // Services contains values configured in the services section
 // of the AWS configuration file.
 type Services struct {
@@ -191,7 +186,6 @@
 	}
 }
 
->>>>>>> 28e4e290
 // SharedConfig represents the configuration fields of the SDK config files.
 type SharedConfig struct {
 	Profile string
@@ -706,10 +700,7 @@
 			skipSections[newName] = struct{}{}
 
 		case strings.HasPrefix(section, ssoSectionPrefix):
-<<<<<<< HEAD
-=======
 		case strings.HasPrefix(section, servicesPrefix):
->>>>>>> 28e4e290
 		case strings.EqualFold(section, "default"):
 		default:
 			// drop this section, as invalid profile name
@@ -875,23 +866,6 @@
 			defaultsModeKey,
 			retryModeKey,
 			caBundleKey,
-<<<<<<< HEAD
-
-			ssoSessionNameKey,
-			ssoAccountIDKey,
-			ssoRegionKey,
-			ssoRoleNameKey,
-			ssoStartURLKey,
-		}
-		for i := range stringKeys {
-			if err := mergeStringKey(&srcSection, &dstSection, sectionName, stringKeys[i]); err != nil {
-				return err
-			}
-		}
-
-		intKeys := []string{
-=======
->>>>>>> 28e4e290
 			roleDurationSecondsKey,
 			retryMaxAttemptsKey,
 
@@ -1036,8 +1010,6 @@
 		c.SSOSession = &ssoSession
 	}
 
-<<<<<<< HEAD
-=======
 	if len(c.ServicesSectionName) > 0 {
 		if section, ok := sections.GetSection(servicesPrefix + c.ServicesSectionName); ok {
 			var svcs Services
@@ -1046,7 +1018,6 @@
 		}
 	}
 
->>>>>>> 28e4e290
 	return nil
 }
 
@@ -1317,7 +1288,6 @@
 
 	if len(c.SSOSessionName) == 0 {
 		missing = append(missing, ssoSessionNameKey)
-<<<<<<< HEAD
 	}
 
 	if c.SSOSession == nil {
@@ -1332,22 +1302,6 @@
 		}
 	}
 
-=======
-	}
-
-	if c.SSOSession == nil {
-		missing = append(missing, ssoSectionPrefix)
-	} else {
-		if len(c.SSOSession.SSORegion) == 0 {
-			missing = append(missing, ssoRegionKey)
-		}
-
-		if len(c.SSOSession.SSOStartURL) == 0 {
-			missing = append(missing, ssoStartURLKey)
-		}
-	}
-
->>>>>>> 28e4e290
 	if len(missing) > 0 {
 		return fmt.Errorf("profile %q is configured to use SSO but is missing required configuration: %s",
 			c.Profile, strings.Join(missing, ", "))
