PRE_RELEASE_VERSION ?=

RELEASE_MANIFEST_FILE ?=
RELEASE_CHGLOG_DESC_FILE ?=

REPOTOOLS_VERSION ?= latest
REPOTOOLS_MODULE = github.com/awslabs/aws-go-multi-module-repository-tools
REPOTOOLS_CMD_CALCULATE_RELEASE = ${REPOTOOLS_MODULE}/cmd/calculaterelease@${REPOTOOLS_VERSION}
REPOTOOLS_CMD_CALCULATE_RELEASE_ADDITIONAL_ARGS ?=
REPOTOOLS_CMD_UPDATE_REQUIRES = ${REPOTOOLS_MODULE}/cmd/updaterequires@${REPOTOOLS_VERSION}
REPOTOOLS_CMD_UPDATE_MODULE_METADATA = ${REPOTOOLS_MODULE}/cmd/updatemodulemeta@${REPOTOOLS_VERSION}
REPOTOOLS_CMD_GENERATE_CHANGELOG = ${REPOTOOLS_MODULE}/cmd/generatechangelog@${REPOTOOLS_VERSION}
REPOTOOLS_CMD_CHANGELOG = ${REPOTOOLS_MODULE}/cmd/changelog@${REPOTOOLS_VERSION}
REPOTOOLS_CMD_TAG_RELEASE = ${REPOTOOLS_MODULE}/cmd/tagrelease@${REPOTOOLS_VERSION}
REPOTOOLS_CMD_MODULE_VERSION = ${REPOTOOLS_MODULE}/cmd/moduleversion@${REPOTOOLS_VERSION}

UNIT_TEST_TAGS=
BUILD_TAGS=

ifneq ($(PRE_RELEASE_VERSION),)
	REPOTOOLS_CMD_CALCULATE_RELEASE_ADDITIONAL_ARGS += -preview=${PRE_RELEASE_VERSION}
endif

smithy-publish-local:
	cd codegen && ./gradlew publishToMavenLocal

smithy-build:
	cd codegen && ./gradlew build

smithy-clean:
	cd codegen && ./gradlew clean

##################
# Linting/Verify #
##################
<<<<<<< HEAD
.PHONY: verify vet
=======
.PHONY: verify vet cover
>>>>>>> 28e4e290

verify: vet

vet:
	go vet ${BUILD_TAGS} --all ./...

<<<<<<< HEAD
=======
cover:
	go test ${BUILD_TAGS} -coverprofile c.out ./...
	@cover=`go tool cover -func c.out | grep '^total:' | awk '{ print $$3+0 }'`; \
		echo "total (statements): $$cover%";

>>>>>>> 28e4e290
################
# Unit Testing #
################
.PHONY: unit unit-race unit-test unit-race-test

unit: verify
	go vet ${BUILD_TAGS} --all ./... && \
	go test ${BUILD_TAGS} ${RUN_NONE} ./... && \
	go test -timeout=1m ${UNIT_TEST_TAGS} ./...

unit-race: verify
	go vet ${BUILD_TAGS} --all ./... && \
	go test ${BUILD_TAGS} ${RUN_NONE} ./... && \
	go test -timeout=1m ${UNIT_TEST_TAGS} -race -cpu=4 ./...

unit-test: verify
	go test -timeout=1m ${UNIT_TEST_TAGS} ./...

unit-race-test: verify
	go test -timeout=1m ${UNIT_TEST_TAGS} -race -cpu=4 ./...

#####################
#  Release Process  #
#####################
.PHONY: preview-release pre-release-validation release

preview-release:
	go run ${REPOTOOLS_CMD_CALCULATE_RELEASE} ${REPOTOOLS_CMD_CALCULATE_RELEASE_ADDITIONAL_ARGS}

pre-release-validation:
	@if [[ -z "${RELEASE_MANIFEST_FILE}" ]]; then \
		echo "RELEASE_MANIFEST_FILE is required to specify the file to write the release manifest" && false; \
	fi
	@if [[ -z "${RELEASE_CHGLOG_DESC_FILE}" ]]; then \
		echo "RELEASE_CHGLOG_DESC_FILE is required to specify the file to write the release notes" && false; \
	fi

release: pre-release-validation
	go run ${REPOTOOLS_CMD_CALCULATE_RELEASE} -o ${RELEASE_MANIFEST_FILE} ${REPOTOOLS_CMD_CALCULATE_RELEASE_ADDITIONAL_ARGS}
	go run ${REPOTOOLS_CMD_UPDATE_REQUIRES} -release ${RELEASE_MANIFEST_FILE}
	go run ${REPOTOOLS_CMD_UPDATE_MODULE_METADATA} -release ${RELEASE_MANIFEST_FILE}
	go run ${REPOTOOLS_CMD_GENERATE_CHANGELOG} -release ${RELEASE_MANIFEST_FILE} -o ${RELEASE_CHGLOG_DESC_FILE}
	go run ${REPOTOOLS_CMD_CHANGELOG} rm -all
	go run ${REPOTOOLS_CMD_TAG_RELEASE} -release ${RELEASE_MANIFEST_FILE}

module-version:
	@go run ${REPOTOOLS_CMD_MODULE_VERSION} .

##############
# Repo Tools #
##############
.PHONY: install-changelog

install-changelog:
	go install ${REPOTOOLS_MODULE}/cmd/changelog@${REPOTOOLS_VERSION}<|MERGE_RESOLUTION|>--- conflicted
+++ resolved
@@ -33,25 +33,18 @@
 ##################
 # Linting/Verify #
 ##################
-<<<<<<< HEAD
-.PHONY: verify vet
-=======
 .PHONY: verify vet cover
->>>>>>> 28e4e290
 
 verify: vet
 
 vet:
 	go vet ${BUILD_TAGS} --all ./...
 
-<<<<<<< HEAD
-=======
 cover:
 	go test ${BUILD_TAGS} -coverprofile c.out ./...
 	@cover=`go tool cover -func c.out | grep '^total:' | awk '{ print $$3+0 }'`; \
 		echo "total (statements): $$cover%";
 
->>>>>>> 28e4e290
 ################
 # Unit Testing #
 ################
