--- conflicted
+++ resolved
@@ -107,13 +107,6 @@
 	return &ServerHandshakerOptions{}
 }
 
-<<<<<<< HEAD
-// TODO: add support for future local and remote endpoint in both client options
-//       and server options (server options struct does not exist now. When
-//       caller can provide endpoints, it should be created.
-
-=======
->>>>>>> 28e4e290
 // altsHandshaker is used to complete an ALTS handshake between client and
 // server. This handshaker talks to the ALTS handshaker service in the metadata
 // server.
@@ -370,8 +363,6 @@
 	if h.stream != nil {
 		h.stream.CloseSend()
 	}
-<<<<<<< HEAD
-=======
 }
 
 // ResetConcurrentHandshakeSemaphoreForTesting resets the handshake semaphores
@@ -379,5 +370,4 @@
 func ResetConcurrentHandshakeSemaphoreForTesting(numberOfAllowedHandshakes int64) {
 	clientHandshakes = semaphore.NewWeighted(numberOfAllowedHandshakes)
 	serverHandshakes = semaphore.NewWeighted(numberOfAllowedHandshakes)
->>>>>>> 28e4e290
 }