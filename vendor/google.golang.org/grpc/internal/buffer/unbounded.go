/*
 * Copyright 2019 gRPC authors.
 *
 * Licensed under the Apache License, Version 2.0 (the "License");
 * you may not use this file except in compliance with the License.
 * You may obtain a copy of the License at
 *
 *     http://www.apache.org/licenses/LICENSE-2.0
 *
 * Unless required by applicable law or agreed to in writing, software
 * distributed under the License is distributed on an "AS IS" BASIS,
 * WITHOUT WARRANTIES OR CONDITIONS OF ANY KIND, either express or implied.
 * See the License for the specific language governing permissions and
 * limitations under the License.
 *
 */

// Package buffer provides an implementation of an unbounded buffer.
package buffer

import (
	"errors"
	"sync"
)

// Unbounded is an implementation of an unbounded buffer which does not use
// extra goroutines. This is typically used for passing updates from one entity
// to another within gRPC.
//
// All methods on this type are thread-safe and don't block on anything except
// the underlying mutex used for synchronization.
//
// Unbounded supports values of any type to be stored in it by using a channel
// of `any`. This means that a call to Put() incurs an extra memory allocation,
// and also that users need a type assertion while reading. For performance
// critical code paths, using Unbounded is strongly discouraged and defining a
// new type specific implementation of this buffer is preferred. See
// internal/transport/transport.go for an example of this.
type Unbounded struct {
<<<<<<< HEAD
	c       chan interface{}
	closed  bool
=======
	c       chan any
	closed  bool
	closing bool
>>>>>>> 28e4e290
	mu      sync.Mutex
	backlog []any
}

// NewUnbounded returns a new instance of Unbounded.
func NewUnbounded() *Unbounded {
	return &Unbounded{c: make(chan any, 1)}
}

var errBufferClosed = errors.New("Put called on closed buffer.Unbounded")

// Put adds t to the unbounded buffer.
func (b *Unbounded) Put(t any) error {
	b.mu.Lock()
	defer b.mu.Unlock()
<<<<<<< HEAD
	if b.closed {
		return
=======
	if b.closing {
		return errBufferClosed
>>>>>>> 28e4e290
	}
	if len(b.backlog) == 0 {
		select {
		case b.c <- t:
<<<<<<< HEAD
			return
=======
			return nil
>>>>>>> 28e4e290
		default:
		}
	}
	b.backlog = append(b.backlog, t)
<<<<<<< HEAD
=======
	return nil
>>>>>>> 28e4e290
}

// Load sends the earliest buffered data, if any, onto the read channel returned
// by Get(). Users are expected to call this every time they successfully read a
// value from the read channel.
func (b *Unbounded) Load() {
	b.mu.Lock()
	defer b.mu.Unlock()
<<<<<<< HEAD
	if b.closed {
		return
	}
=======
>>>>>>> 28e4e290
	if len(b.backlog) > 0 {
		select {
		case b.c <- b.backlog[0]:
			b.backlog[0] = nil
			b.backlog = b.backlog[1:]
		default:
		}
	} else if b.closing && !b.closed {
		close(b.c)
	}
}

// Get returns a read channel on which values added to the buffer, via Put(),
// are sent on.
//
// Upon reading a value from this channel, users are expected to call Load() to
// send the next buffered value onto the channel if there is any.
//
// If the unbounded buffer is closed, the read channel returned by this method
<<<<<<< HEAD
// is closed.
func (b *Unbounded) Get() <-chan interface{} {
	return b.c
}

// Close closes the unbounded buffer.
func (b *Unbounded) Close() {
	b.mu.Lock()
	defer b.mu.Unlock()
	if b.closed {
		return
	}
	b.closed = true
	close(b.c)
=======
// is closed after all data is drained.
func (b *Unbounded) Get() <-chan any {
	return b.c
}

// Close closes the unbounded buffer. No subsequent data may be Put(), and the
// channel returned from Get() will be closed after all the data is read and
// Load() is called for the final time.
func (b *Unbounded) Close() {
	b.mu.Lock()
	defer b.mu.Unlock()
	if b.closing {
		return
	}
	b.closing = true
	if len(b.backlog) == 0 {
		b.closed = true
		close(b.c)
	}
>>>>>>> 28e4e290
}<|MERGE_RESOLUTION|>--- conflicted
+++ resolved
@@ -37,14 +37,9 @@
 // new type specific implementation of this buffer is preferred. See
 // internal/transport/transport.go for an example of this.
 type Unbounded struct {
-<<<<<<< HEAD
-	c       chan interface{}
-	closed  bool
-=======
 	c       chan any
 	closed  bool
 	closing bool
->>>>>>> 28e4e290
 	mu      sync.Mutex
 	backlog []any
 }
@@ -60,30 +55,18 @@
 func (b *Unbounded) Put(t any) error {
 	b.mu.Lock()
 	defer b.mu.Unlock()
-<<<<<<< HEAD
-	if b.closed {
-		return
-=======
 	if b.closing {
 		return errBufferClosed
->>>>>>> 28e4e290
 	}
 	if len(b.backlog) == 0 {
 		select {
 		case b.c <- t:
-<<<<<<< HEAD
-			return
-=======
 			return nil
->>>>>>> 28e4e290
 		default:
 		}
 	}
 	b.backlog = append(b.backlog, t)
-<<<<<<< HEAD
-=======
 	return nil
->>>>>>> 28e4e290
 }
 
 // Load sends the earliest buffered data, if any, onto the read channel returned
@@ -92,12 +75,6 @@
 func (b *Unbounded) Load() {
 	b.mu.Lock()
 	defer b.mu.Unlock()
-<<<<<<< HEAD
-	if b.closed {
-		return
-	}
-=======
->>>>>>> 28e4e290
 	if len(b.backlog) > 0 {
 		select {
 		case b.c <- b.backlog[0]:
@@ -117,22 +94,6 @@
 // send the next buffered value onto the channel if there is any.
 //
 // If the unbounded buffer is closed, the read channel returned by this method
-<<<<<<< HEAD
-// is closed.
-func (b *Unbounded) Get() <-chan interface{} {
-	return b.c
-}
-
-// Close closes the unbounded buffer.
-func (b *Unbounded) Close() {
-	b.mu.Lock()
-	defer b.mu.Unlock()
-	if b.closed {
-		return
-	}
-	b.closed = true
-	close(b.c)
-=======
 // is closed after all data is drained.
 func (b *Unbounded) Get() <-chan any {
 	return b.c
@@ -152,5 +113,4 @@
 		b.closed = true
 		close(b.c)
 	}
->>>>>>> 28e4e290
 }