// Copyright 2022 Google LLC. All rights reserved.
// Use of this source code is governed by a BSD-style
// license that can be found in the LICENSE file.

package internal

// Version is the current tagged release of the library.
<<<<<<< HEAD
const Version = "0.129.0"
=======
const Version = "0.175.0"
>>>>>>> 28e4e290
<|MERGE_RESOLUTION|>--- conflicted
+++ resolved
@@ -5,8 +5,4 @@
 package internal
 
 // Version is the current tagged release of the library.
-<<<<<<< HEAD
-const Version = "0.129.0"
-=======
-const Version = "0.175.0"
->>>>>>> 28e4e290
+const Version = "0.175.0"