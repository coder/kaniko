// Copyright 2017 Google LLC.
// Use of this source code is governed by a BSD-style
// license that can be found in the LICENSE file.

package internal

import (
	"context"
	"crypto/tls"
	"encoding/json"
	"errors"
	"fmt"
	"net"
	"net/http"
	"os"
	"time"

	"cloud.google.com/go/auth/credentials"
	"cloud.google.com/go/auth/oauth2adapt"
	"golang.org/x/oauth2"
	"google.golang.org/api/internal/cert"
	"google.golang.org/api/internal/impersonate"

	"golang.org/x/oauth2/google"
)

const quotaProjectEnvVar = "GOOGLE_CLOUD_QUOTA_PROJECT"

// Creds returns credential information obtained from DialSettings, or if none, then
// it returns default credential information.
func Creds(ctx context.Context, ds *DialSettings) (*google.Credentials, error) {
	if ds.IsNewAuthLibraryEnabled() {
		return credsNewAuth(ctx, ds)
	}
	creds, err := baseCreds(ctx, ds)
	if err != nil {
		return nil, err
	}
	if ds.ImpersonationConfig != nil {
		return impersonateCredentials(ctx, creds, ds)
	}
	return creds, nil
}

func credsNewAuth(ctx context.Context, settings *DialSettings) (*google.Credentials, error) {
	// Preserve old options behavior
	if settings.InternalCredentials != nil {
		return settings.InternalCredentials, nil
	} else if settings.Credentials != nil {
		return settings.Credentials, nil
	} else if settings.TokenSource != nil {
		return &google.Credentials{TokenSource: settings.TokenSource}, nil
	}

	if settings.AuthCredentials != nil {
		return oauth2adapt.Oauth2CredentialsFromAuthCredentials(settings.AuthCredentials), nil
	}

	var useSelfSignedJWT bool
	var aud string
	var scopes []string
	// If scoped JWTs are enabled user provided an aud, allow self-signed JWT.
	if settings.EnableJwtWithScope || len(settings.Audiences) > 0 {
		useSelfSignedJWT = true
	}

	if len(settings.Scopes) > 0 {
		scopes = make([]string, len(settings.Scopes))
		copy(scopes, settings.Scopes)
	}
	if len(settings.Audiences) > 0 {
		aud = settings.Audiences[0]
	}
	// Only default scopes if user did not also set an audience.
	if len(settings.Scopes) == 0 && aud == "" && len(settings.DefaultScopes) > 0 {
		scopes = make([]string, len(settings.DefaultScopes))
		copy(scopes, settings.DefaultScopes)
	}
	if len(scopes) == 0 && aud == "" {
		aud = settings.DefaultAudience
	}

	creds, err := credentials.DetectDefault(&credentials.DetectOptions{
		Scopes:           scopes,
		Audience:         aud,
		CredentialsFile:  settings.CredentialsFile,
		CredentialsJSON:  settings.CredentialsJSON,
		UseSelfSignedJWT: useSelfSignedJWT,
		Client:           oauth2.NewClient(ctx, nil),
	})
	if err != nil {
		return nil, err
	}

	return oauth2adapt.Oauth2CredentialsFromAuthCredentials(creds), nil
}

func baseCreds(ctx context.Context, ds *DialSettings) (*google.Credentials, error) {
	if ds.InternalCredentials != nil {
		return ds.InternalCredentials, nil
	}
	if ds.Credentials != nil {
		return ds.Credentials, nil
	}
	if ds.CredentialsJSON != nil {
		return credentialsFromJSON(ctx, ds.CredentialsJSON, ds)
	}
	if ds.CredentialsFile != "" {
		data, err := os.ReadFile(ds.CredentialsFile)
		if err != nil {
			return nil, fmt.Errorf("cannot read credentials file: %v", err)
		}
		return credentialsFromJSON(ctx, data, ds)
	}
	if ds.TokenSource != nil {
		return &google.Credentials{TokenSource: ds.TokenSource}, nil
	}
	cred, err := google.FindDefaultCredentials(ctx, ds.GetScopes()...)
	if err != nil {
		return nil, err
	}
	if len(cred.JSON) > 0 {
		return credentialsFromJSON(ctx, cred.JSON, ds)
	}
	// For GAE and GCE, the JSON is empty so return the default credentials directly.
	return cred, nil
}

// JSON key file type.
const (
	serviceAccountKey = "service_account"
)

// credentialsFromJSON returns a google.Credentials from the JSON data
//
// - A self-signed JWT flow will be executed if the following conditions are
// met:
//
//	(1) At least one of the following is true:
//	    (a) Scope for self-signed JWT flow is enabled
//	    (b) Audiences are explicitly provided by users
//	(2) No service account impersontation
//
// - Otherwise, executes standard OAuth 2.0 flow
// More details: google.aip.dev/auth/4111
func credentialsFromJSON(ctx context.Context, data []byte, ds *DialSettings) (*google.Credentials, error) {
	var params google.CredentialsParams
	params.Scopes = ds.GetScopes()

	// Determine configurations for the OAuth2 transport, which is separate from the API transport.
	// The OAuth2 transport and endpoint will be configured for mTLS if applicable.
<<<<<<< HEAD
	clientCertSource, oauth2Endpoint, err := getClientCertificateSourceAndEndpoint(oauth2DialSettings(ds))
	if err != nil {
		return nil, err
	}
	params.TokenURL = oauth2Endpoint
=======
	clientCertSource, err := getClientCertificateSource(ds)
	if err != nil {
		return nil, err
	}
	params.TokenURL = oAuth2Endpoint(clientCertSource)
>>>>>>> 28e4e290
	if clientCertSource != nil {
		tlsConfig := &tls.Config{
			GetClientCertificate: clientCertSource,
		}
		ctx = context.WithValue(ctx, oauth2.HTTPClient, customHTTPClient(tlsConfig))
	}

	// By default, a standard OAuth 2.0 token source is created
	cred, err := google.CredentialsFromJSONWithParams(ctx, data, params)
	if err != nil {
		return nil, err
	}

	// Override the token source to use self-signed JWT if conditions are met
	isJWTFlow, err := isSelfSignedJWTFlow(data, ds)
	if err != nil {
		return nil, err
	}
	if isJWTFlow {
		ts, err := selfSignedJWTTokenSource(data, ds)
		if err != nil {
			return nil, err
		}
		cred.TokenSource = ts
	}

	return cred, err
}

func oAuth2Endpoint(clientCertSource cert.Source) string {
	if isMTLS(clientCertSource) {
		return google.MTLSTokenURL
	}
	return google.Endpoint.TokenURL
}

func isSelfSignedJWTFlow(data []byte, ds *DialSettings) (bool, error) {
	// For non-GDU universe domains, token exchange is impossible and services
	// must support self-signed JWTs with scopes.
	if !ds.IsUniverseDomainGDU() {
		return typeServiceAccount(data)
	}
	if (ds.EnableJwtWithScope || ds.HasCustomAudience()) && ds.ImpersonationConfig == nil {
		return typeServiceAccount(data)
	}
	return false, nil
}

// typeServiceAccount checks if JSON data is for a service account.
func typeServiceAccount(data []byte) (bool, error) {
	var f struct {
		Type string `json:"type"`
		// The remaining JSON fields are omitted because they are not used.
	}
	if err := json.Unmarshal(data, &f); err != nil {
		return false, err
	}
	return f.Type == serviceAccountKey, nil
}

func selfSignedJWTTokenSource(data []byte, ds *DialSettings) (oauth2.TokenSource, error) {
	if len(ds.GetScopes()) > 0 && !ds.HasCustomAudience() {
		// Scopes are preferred in self-signed JWT unless the scope is not available
		// or a custom audience is used.
		return google.JWTAccessTokenSourceWithScope(data, ds.GetScopes()...)
	} else if ds.GetAudience() != "" {
		// Fallback to audience if scope is not provided
		return google.JWTAccessTokenSourceFromJSON(data, ds.GetAudience())
	} else {
		return nil, errors.New("neither scopes or audience are available for the self-signed JWT")
	}
}

// GetQuotaProject retrieves quota project with precedence being: client option,
// environment variable, creds file.
func GetQuotaProject(creds *google.Credentials, clientOpt string) string {
	if clientOpt != "" {
		return clientOpt
	}
	if env := os.Getenv(quotaProjectEnvVar); env != "" {
		return env
	}
	if creds == nil {
		return ""
	}
	var v struct {
		QuotaProject string `json:"quota_project_id"`
	}
	if err := json.Unmarshal(creds.JSON, &v); err != nil {
		return ""
	}
	return v.QuotaProject
}

func impersonateCredentials(ctx context.Context, creds *google.Credentials, ds *DialSettings) (*google.Credentials, error) {
	if len(ds.ImpersonationConfig.Scopes) == 0 {
		ds.ImpersonationConfig.Scopes = ds.GetScopes()
	}
	ts, err := impersonate.TokenSource(ctx, creds.TokenSource, ds.ImpersonationConfig)
	if err != nil {
		return nil, err
	}
	return &google.Credentials{
		TokenSource: ts,
		ProjectID:   creds.ProjectID,
	}, nil
}

<<<<<<< HEAD
// oauth2DialSettings returns the settings to be used by the OAuth2 transport, which is separate from the API transport.
func oauth2DialSettings(ds *DialSettings) *DialSettings {
	var ods DialSettings
	ods.DefaultEndpoint = google.Endpoint.TokenURL
	ods.DefaultMTLSEndpoint = google.MTLSTokenURL
	ods.ClientCertSource = ds.ClientCertSource
	return &ods
}

=======
>>>>>>> 28e4e290
// customHTTPClient constructs an HTTPClient using the provided tlsConfig, to support mTLS.
func customHTTPClient(tlsConfig *tls.Config) *http.Client {
	trans := baseTransport()
	trans.TLSClientConfig = tlsConfig
	return &http.Client{Transport: trans}
}

func baseTransport() *http.Transport {
	return &http.Transport{
		Proxy: http.ProxyFromEnvironment,
		DialContext: (&net.Dialer{
			Timeout:   30 * time.Second,
			KeepAlive: 30 * time.Second,
			DualStack: true,
		}).DialContext,
		MaxIdleConns:          100,
		MaxIdleConnsPerHost:   100,
		IdleConnTimeout:       90 * time.Second,
		TLSHandshakeTimeout:   10 * time.Second,
		ExpectContinueTimeout: 1 * time.Second,
	}
<<<<<<< HEAD
=======
}

// ErrUniverseNotMatch composes an error string from the provided universe
// domain sources (DialSettings and Credentials, respectively).
func ErrUniverseNotMatch(settingsUD, credsUD string) error {
	return fmt.Errorf(
		"the configured universe domain (%q) does not match the universe "+
			"domain found in the credentials (%q). If you haven't configured "+
			"WithUniverseDomain explicitly, \"googleapis.com\" is the default",
		settingsUD,
		credsUD)
>>>>>>> 28e4e290
}<|MERGE_RESOLUTION|>--- conflicted
+++ resolved
@@ -149,19 +149,11 @@
 
 	// Determine configurations for the OAuth2 transport, which is separate from the API transport.
 	// The OAuth2 transport and endpoint will be configured for mTLS if applicable.
-<<<<<<< HEAD
-	clientCertSource, oauth2Endpoint, err := getClientCertificateSourceAndEndpoint(oauth2DialSettings(ds))
-	if err != nil {
-		return nil, err
-	}
-	params.TokenURL = oauth2Endpoint
-=======
 	clientCertSource, err := getClientCertificateSource(ds)
 	if err != nil {
 		return nil, err
 	}
 	params.TokenURL = oAuth2Endpoint(clientCertSource)
->>>>>>> 28e4e290
 	if clientCertSource != nil {
 		tlsConfig := &tls.Config{
 			GetClientCertificate: clientCertSource,
@@ -270,18 +262,6 @@
 	}, nil
 }
 
-<<<<<<< HEAD
-// oauth2DialSettings returns the settings to be used by the OAuth2 transport, which is separate from the API transport.
-func oauth2DialSettings(ds *DialSettings) *DialSettings {
-	var ods DialSettings
-	ods.DefaultEndpoint = google.Endpoint.TokenURL
-	ods.DefaultMTLSEndpoint = google.MTLSTokenURL
-	ods.ClientCertSource = ds.ClientCertSource
-	return &ods
-}
-
-=======
->>>>>>> 28e4e290
 // customHTTPClient constructs an HTTPClient using the provided tlsConfig, to support mTLS.
 func customHTTPClient(tlsConfig *tls.Config) *http.Client {
 	trans := baseTransport()
@@ -303,8 +283,6 @@
 		TLSHandshakeTimeout:   10 * time.Second,
 		ExpectContinueTimeout: 1 * time.Second,
 	}
-<<<<<<< HEAD
-=======
 }
 
 // ErrUniverseNotMatch composes an error string from the provided universe
@@ -316,5 +294,4 @@
 			"WithUniverseDomain explicitly, \"googleapis.com\" is the default",
 		settingsUD,
 		credsUD)
->>>>>>> 28e4e290
 }