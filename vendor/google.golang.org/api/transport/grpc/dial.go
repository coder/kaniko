--- conflicted
+++ resolved
@@ -275,22 +275,8 @@
 	// when dialing an insecure connection?
 	if !o.NoAuth && !insecure {
 		if o.APIKey != "" {
-<<<<<<< HEAD
-			log.Print("API keys are not supported for gRPC APIs. Remove the WithAPIKey option from your client-creating call.")
-		}
-		creds, err := internal.Creds(ctx, o)
-		if err != nil {
-			return nil, err
-		}
-
-		grpcOpts = append(grpcOpts,
-			grpc.WithPerRPCCredentials(grpcTokenSource{
-				TokenSource:   oauth.TokenSource{creds.TokenSource},
-				quotaProject:  internal.GetQuotaProject(creds, o.QuotaProject),
-=======
 			grpcOpts = append(grpcOpts, grpc.WithPerRPCCredentials(grpcAPIKey{
 				apiKey:        o.APIKey,
->>>>>>> 28e4e290
 				requestReason: o.RequestReason,
 			}))
 		} else {
@@ -298,22 +284,12 @@
 			if err != nil {
 				return nil, err
 			}
-<<<<<<< HEAD
-			// Check if google-c2p resolver is enabled for DirectPath
-			if isDirectPathXdsUsed(o) {
-				// google-c2p resolver target must not have a port number
-				if addr, _, err := net.SplitHostPort(endpoint); err == nil {
-					endpoint = "google-c2p:///" + addr
-				} else {
-					endpoint = "google-c2p:///" + endpoint
-=======
 			if o.TokenSource == nil {
 				// We only validate non-tokensource creds, as TokenSource-based credentials
 				// don't propagate universe.
 				credsUniverseDomain, err := internal.GetUniverseDomain(creds)
 				if err != nil {
 					return nil, err
->>>>>>> 28e4e290
 				}
 				if o.GetUniverseDomain() != credsUniverseDomain {
 					return nil, internal.ErrUniverseNotMatch(o.GetUniverseDomain(), credsUniverseDomain)
