// Copyright 2011 The Go Authors. All rights reserved.
// Use of this source code is governed by a BSD-style
// license that can be found in the LICENSE file.

package ssh

import (
	"bytes"
	"errors"
	"fmt"
	"io"
	"net"
	"strings"
)

// The Permissions type holds fine-grained permissions that are
// specific to a user or a specific authentication method for a user.
// The Permissions value for a successful authentication attempt is
// available in ServerConn, so it can be used to pass information from
// the user-authentication phase to the application layer.
type Permissions struct {
	// CriticalOptions indicate restrictions to the default
	// permissions, and are typically used in conjunction with
	// user certificates. The standard for SSH certificates
	// defines "force-command" (only allow the given command to
	// execute) and "source-address" (only allow connections from
	// the given address). The SSH package currently only enforces
	// the "source-address" critical option. It is up to server
	// implementations to enforce other critical options, such as
	// "force-command", by checking them after the SSH handshake
	// is successful. In general, SSH servers should reject
	// connections that specify critical options that are unknown
	// or not supported.
	CriticalOptions map[string]string

	// Extensions are extra functionality that the server may
	// offer on authenticated connections. Lack of support for an
	// extension does not preclude authenticating a user. Common
	// extensions are "permit-agent-forwarding",
	// "permit-X11-forwarding". The Go SSH library currently does
	// not act on any extension, and it is up to server
	// implementations to honor them. Extensions can be used to
	// pass data from the authentication callbacks to the server
	// application layer.
	Extensions map[string]string
}

type GSSAPIWithMICConfig struct {
	// AllowLogin, must be set, is called when gssapi-with-mic
	// authentication is selected (RFC 4462 section 3). The srcName is from the
	// results of the GSS-API authentication. The format is username@DOMAIN.
	// GSSAPI just guarantees to the server who the user is, but not if they can log in, and with what permissions.
	// This callback is called after the user identity is established with GSSAPI to decide if the user can login with
	// which permissions. If the user is allowed to login, it should return a nil error.
	AllowLogin func(conn ConnMetadata, srcName string) (*Permissions, error)

	// Server must be set. It's the implementation
	// of the GSSAPIServer interface. See GSSAPIServer interface for details.
	Server GSSAPIServer
}

// ServerConfig holds server specific configuration data.
type ServerConfig struct {
	// Config contains configuration shared between client and server.
	Config

	// PublicKeyAuthAlgorithms specifies the supported client public key
	// authentication algorithms. Note that this should not include certificate
	// types since those use the underlying algorithm. This list is sent to the
	// client if it supports the server-sig-algs extension. Order is irrelevant.
	// If unspecified then a default set of algorithms is used.
	PublicKeyAuthAlgorithms []string

	hostKeys []Signer

	// NoClientAuth is true if clients are allowed to connect without
	// authenticating.
	// To determine NoClientAuth at runtime, set NoClientAuth to true
	// and the optional NoClientAuthCallback to a non-nil value.
	NoClientAuth bool

	// NoClientAuthCallback, if non-nil, is called when a user
	// attempts to authenticate with auth method "none".
	// NoClientAuth must also be set to true for this be used, or
	// this func is unused.
	NoClientAuthCallback func(ConnMetadata) (*Permissions, error)

	// MaxAuthTries specifies the maximum number of authentication attempts
	// permitted per connection. If set to a negative number, the number of
	// attempts are unlimited. If set to zero, the number of attempts are limited
	// to 6.
	MaxAuthTries int

	// PasswordCallback, if non-nil, is called when a user
	// attempts to authenticate using a password.
	PasswordCallback func(conn ConnMetadata, password []byte) (*Permissions, error)

	// PublicKeyCallback, if non-nil, is called when a client
	// offers a public key for authentication. It must return a nil error
	// if the given public key can be used to authenticate the
	// given user. For example, see CertChecker.Authenticate. A
	// call to this function does not guarantee that the key
	// offered is in fact used to authenticate. To record any data
	// depending on the public key, store it inside a
	// Permissions.Extensions entry.
	PublicKeyCallback func(conn ConnMetadata, key PublicKey) (*Permissions, error)

	// KeyboardInteractiveCallback, if non-nil, is called when
	// keyboard-interactive authentication is selected (RFC
	// 4256). The client object's Challenge function should be
	// used to query the user. The callback may offer multiple
	// Challenge rounds. To avoid information leaks, the client
	// should be presented a challenge even if the user is
	// unknown.
	KeyboardInteractiveCallback func(conn ConnMetadata, client KeyboardInteractiveChallenge) (*Permissions, error)

	// AuthLogCallback, if non-nil, is called to log all authentication
	// attempts.
	AuthLogCallback func(conn ConnMetadata, method string, err error)

	// ServerVersion is the version identification string to announce in
	// the public handshake.
	// If empty, a reasonable default is used.
	// Note that RFC 4253 section 4.2 requires that this string start with
	// "SSH-2.0-".
	ServerVersion string

	// BannerCallback, if present, is called and the return string is sent to
	// the client after key exchange completed but before authentication.
	BannerCallback func(conn ConnMetadata) string

	// GSSAPIWithMICConfig includes gssapi server and callback, which if both non-nil, is used
	// when gssapi-with-mic authentication is selected (RFC 4462 section 3).
	GSSAPIWithMICConfig *GSSAPIWithMICConfig
}

// AddHostKey adds a private key as a host key. If an existing host
// key exists with the same public key format, it is replaced. Each server
// config must have at least one host key.
func (s *ServerConfig) AddHostKey(key Signer) {
	for i, k := range s.hostKeys {
		if k.PublicKey().Type() == key.PublicKey().Type() {
			s.hostKeys[i] = key
			return
		}
	}

	s.hostKeys = append(s.hostKeys, key)
}

// cachedPubKey contains the results of querying whether a public key is
// acceptable for a user.
type cachedPubKey struct {
	user       string
	pubKeyData []byte
	result     error
	perms      *Permissions
}

const maxCachedPubKeys = 16

// pubKeyCache caches tests for public keys.  Since SSH clients
// will query whether a public key is acceptable before attempting to
// authenticate with it, we end up with duplicate queries for public
// key validity.  The cache only applies to a single ServerConn.
type pubKeyCache struct {
	keys []cachedPubKey
}

// get returns the result for a given user/algo/key tuple.
func (c *pubKeyCache) get(user string, pubKeyData []byte) (cachedPubKey, bool) {
	for _, k := range c.keys {
		if k.user == user && bytes.Equal(k.pubKeyData, pubKeyData) {
			return k, true
		}
	}
	return cachedPubKey{}, false
}

// add adds the given tuple to the cache.
func (c *pubKeyCache) add(candidate cachedPubKey) {
	if len(c.keys) < maxCachedPubKeys {
		c.keys = append(c.keys, candidate)
	}
}

// ServerConn is an authenticated SSH connection, as seen from the
// server
type ServerConn struct {
	Conn

	// If the succeeding authentication callback returned a
	// non-nil Permissions pointer, it is stored here.
	Permissions *Permissions
}

// NewServerConn starts a new SSH server with c as the underlying
// transport.  It starts with a handshake and, if the handshake is
// unsuccessful, it closes the connection and returns an error.  The
// Request and NewChannel channels must be serviced, or the connection
// will hang.
//
// The returned error may be of type *ServerAuthError for
// authentication errors.
func NewServerConn(c net.Conn, config *ServerConfig) (*ServerConn, <-chan NewChannel, <-chan *Request, error) {
	fullConf := *config
	fullConf.SetDefaults()
	if fullConf.MaxAuthTries == 0 {
		fullConf.MaxAuthTries = 6
	}
	if len(fullConf.PublicKeyAuthAlgorithms) == 0 {
		fullConf.PublicKeyAuthAlgorithms = supportedPubKeyAuthAlgos
	} else {
		for _, algo := range fullConf.PublicKeyAuthAlgorithms {
			if !contains(supportedPubKeyAuthAlgos, algo) {
				c.Close()
				return nil, nil, nil, fmt.Errorf("ssh: unsupported public key authentication algorithm %s", algo)
			}
		}
	}
	// Check if the config contains any unsupported key exchanges
	for _, kex := range fullConf.KeyExchanges {
		if _, ok := serverForbiddenKexAlgos[kex]; ok {
			c.Close()
			return nil, nil, nil, fmt.Errorf("ssh: unsupported key exchange %s for server", kex)
		}
	}

	s := &connection{
		sshConn: sshConn{conn: c},
	}
	perms, err := s.serverHandshake(&fullConf)
	if err != nil {
		c.Close()
		return nil, nil, nil, err
	}
	return &ServerConn{s, perms}, s.mux.incomingChannels, s.mux.incomingRequests, nil
}

// signAndMarshal signs the data with the appropriate algorithm,
// and serializes the result in SSH wire format. algo is the negotiate
// algorithm and may be a certificate type.
func signAndMarshal(k AlgorithmSigner, rand io.Reader, data []byte, algo string) ([]byte, error) {
	sig, err := k.SignWithAlgorithm(rand, data, underlyingAlgo(algo))
	if err != nil {
		return nil, err
	}

	return Marshal(sig), nil
}

// handshake performs key exchange and user authentication.
func (s *connection) serverHandshake(config *ServerConfig) (*Permissions, error) {
	if len(config.hostKeys) == 0 {
		return nil, errors.New("ssh: server has no host keys")
	}

	if !config.NoClientAuth && config.PasswordCallback == nil && config.PublicKeyCallback == nil &&
		config.KeyboardInteractiveCallback == nil && (config.GSSAPIWithMICConfig == nil ||
		config.GSSAPIWithMICConfig.AllowLogin == nil || config.GSSAPIWithMICConfig.Server == nil) {
		return nil, errors.New("ssh: no authentication methods configured but NoClientAuth is also false")
	}

	if config.ServerVersion != "" {
		s.serverVersion = []byte(config.ServerVersion)
	} else {
		s.serverVersion = []byte(packageVersion)
	}
	var err error
	s.clientVersion, err = exchangeVersions(s.sshConn.conn, s.serverVersion)
	if err != nil {
		return nil, err
	}

	tr := newTransport(s.sshConn.conn, config.Rand, false /* not client */)
	s.transport = newServerTransport(tr, s.clientVersion, s.serverVersion, config)

	if err := s.transport.waitSession(); err != nil {
		return nil, err
	}

	// We just did the key change, so the session ID is established.
	s.sessionID = s.transport.getSessionID()

	var packet []byte
	if packet, err = s.transport.readPacket(); err != nil {
		return nil, err
	}

	var serviceRequest serviceRequestMsg
	if err = Unmarshal(packet, &serviceRequest); err != nil {
		return nil, err
	}
	if serviceRequest.Service != serviceUserAuth {
		return nil, errors.New("ssh: requested service '" + serviceRequest.Service + "' before authenticating")
	}
	serviceAccept := serviceAcceptMsg{
		Service: serviceUserAuth,
	}
	if err := s.transport.writePacket(Marshal(&serviceAccept)); err != nil {
		return nil, err
	}

	perms, err := s.serverAuthenticate(config)
	if err != nil {
		return nil, err
	}
	s.mux = newMux(s.transport)
	return perms, err
}

func checkSourceAddress(addr net.Addr, sourceAddrs string) error {
	if addr == nil {
		return errors.New("ssh: no address known for client, but source-address match required")
	}

	tcpAddr, ok := addr.(*net.TCPAddr)
	if !ok {
		return fmt.Errorf("ssh: remote address %v is not an TCP address when checking source-address match", addr)
	}

	for _, sourceAddr := range strings.Split(sourceAddrs, ",") {
		if allowedIP := net.ParseIP(sourceAddr); allowedIP != nil {
			if allowedIP.Equal(tcpAddr.IP) {
				return nil
			}
		} else {
			_, ipNet, err := net.ParseCIDR(sourceAddr)
			if err != nil {
				return fmt.Errorf("ssh: error parsing source-address restriction %q: %v", sourceAddr, err)
			}

			if ipNet.Contains(tcpAddr.IP) {
				return nil
			}
		}
	}

	return fmt.Errorf("ssh: remote address %v is not allowed because of source-address restriction", addr)
}

func gssExchangeToken(gssapiConfig *GSSAPIWithMICConfig, token []byte, s *connection,
	sessionID []byte, userAuthReq userAuthRequestMsg) (authErr error, perms *Permissions, err error) {
	gssAPIServer := gssapiConfig.Server
	defer gssAPIServer.DeleteSecContext()
	var srcName string
	for {
		var (
			outToken     []byte
			needContinue bool
		)
		outToken, srcName, needContinue, err = gssAPIServer.AcceptSecContext(token)
		if err != nil {
			return err, nil, nil
		}
		if len(outToken) != 0 {
			if err := s.transport.writePacket(Marshal(&userAuthGSSAPIToken{
				Token: outToken,
			})); err != nil {
				return nil, nil, err
			}
		}
		if !needContinue {
			break
		}
		packet, err := s.transport.readPacket()
		if err != nil {
			return nil, nil, err
		}
		userAuthGSSAPITokenReq := &userAuthGSSAPIToken{}
		if err := Unmarshal(packet, userAuthGSSAPITokenReq); err != nil {
			return nil, nil, err
		}
		token = userAuthGSSAPITokenReq.Token
	}
	packet, err := s.transport.readPacket()
	if err != nil {
		return nil, nil, err
	}
	userAuthGSSAPIMICReq := &userAuthGSSAPIMIC{}
	if err := Unmarshal(packet, userAuthGSSAPIMICReq); err != nil {
		return nil, nil, err
	}
	mic := buildMIC(string(sessionID), userAuthReq.User, userAuthReq.Service, userAuthReq.Method)
	if err := gssAPIServer.VerifyMIC(mic, userAuthGSSAPIMICReq.MIC); err != nil {
		return err, nil, nil
	}
	perms, authErr = gssapiConfig.AllowLogin(s, srcName)
	return authErr, perms, nil
}

// isAlgoCompatible checks if the signature format is compatible with the
// selected algorithm taking into account edge cases that occur with old
// clients.
func isAlgoCompatible(algo, sigFormat string) bool {
	// Compatibility for old clients.
	//
	// For certificate authentication with OpenSSH 7.2-7.7 signature format can
	// be rsa-sha2-256 or rsa-sha2-512 for the algorithm
	// ssh-rsa-cert-v01@openssh.com.
	//
	// With gpg-agent < 2.2.6 the algorithm can be rsa-sha2-256 or rsa-sha2-512
	// for signature format ssh-rsa.
	if isRSA(algo) && isRSA(sigFormat) {
		return true
	}
	// Standard case: the underlying algorithm must match the signature format.
	return underlyingAlgo(algo) == sigFormat
}

// ServerAuthError represents server authentication errors and is
// sometimes returned by NewServerConn. It appends any authentication
// errors that may occur, and is returned if all of the authentication
// methods provided by the user failed to authenticate.
type ServerAuthError struct {
	// Errors contains authentication errors returned by the authentication
	// callback methods. The first entry is typically ErrNoAuth.
	Errors []error
}

func (l ServerAuthError) Error() string {
	var errs []string
	for _, err := range l.Errors {
		errs = append(errs, err.Error())
	}
	return "[" + strings.Join(errs, ", ") + "]"
}

// ServerAuthCallbacks defines server-side authentication callbacks.
type ServerAuthCallbacks struct {
	// PasswordCallback behaves like [ServerConfig.PasswordCallback].
	PasswordCallback func(conn ConnMetadata, password []byte) (*Permissions, error)

	// PublicKeyCallback behaves like [ServerConfig.PublicKeyCallback].
	PublicKeyCallback func(conn ConnMetadata, key PublicKey) (*Permissions, error)

	// KeyboardInteractiveCallback behaves like [ServerConfig.KeyboardInteractiveCallback].
	KeyboardInteractiveCallback func(conn ConnMetadata, client KeyboardInteractiveChallenge) (*Permissions, error)

	// GSSAPIWithMICConfig behaves like [ServerConfig.GSSAPIWithMICConfig].
	GSSAPIWithMICConfig *GSSAPIWithMICConfig
}

// PartialSuccessError can be returned by any of the [ServerConfig]
// authentication callbacks to indicate to the client that authentication has
// partially succeeded, but further steps are required.
type PartialSuccessError struct {
	// Next defines the authentication callbacks to apply to further steps. The
	// available methods communicated to the client are based on the non-nil
	// ServerAuthCallbacks fields.
	Next ServerAuthCallbacks
}

func (p *PartialSuccessError) Error() string {
	return "ssh: authenticated with partial success"
}

// ErrNoAuth is the error value returned if no
// authentication method has been passed yet. This happens as a normal
// part of the authentication loop, since the client first tries
// 'none' authentication to discover available methods.
// It is returned in ServerAuthError.Errors from NewServerConn.
var ErrNoAuth = errors.New("ssh: no auth passed yet")

func (s *connection) serverAuthenticate(config *ServerConfig) (*Permissions, error) {
	sessionID := s.transport.getSessionID()
	var cache pubKeyCache
	var perms *Permissions

	authFailures := 0
	noneAuthCount := 0
	var authErrs []error
	var displayedBanner bool
	partialSuccessReturned := false
	// Set the initial authentication callbacks from the config. They can be
	// changed if a PartialSuccessError is returned.
	authConfig := ServerAuthCallbacks{
		PasswordCallback:            config.PasswordCallback,
		PublicKeyCallback:           config.PublicKeyCallback,
		KeyboardInteractiveCallback: config.KeyboardInteractiveCallback,
		GSSAPIWithMICConfig:         config.GSSAPIWithMICConfig,
	}

userAuthLoop:
	for {
		if authFailures >= config.MaxAuthTries && config.MaxAuthTries > 0 {
			discMsg := &disconnectMsg{
				Reason:  2,
				Message: "too many authentication failures",
			}

			if err := s.transport.writePacket(Marshal(discMsg)); err != nil {
				return nil, err
			}

			return nil, discMsg
		}

		var userAuthReq userAuthRequestMsg
		if packet, err := s.transport.readPacket(); err != nil {
			if err == io.EOF {
				return nil, &ServerAuthError{Errors: authErrs}
			}
			return nil, err
		} else if err = Unmarshal(packet, &userAuthReq); err != nil {
			return nil, err
		}

		if userAuthReq.Service != serviceSSH {
			return nil, errors.New("ssh: client attempted to negotiate for unknown service: " + userAuthReq.Service)
		}

		if s.user != userAuthReq.User && partialSuccessReturned {
			return nil, fmt.Errorf("ssh: client changed the user after a partial success authentication, previous user %q, current user %q",
				s.user, userAuthReq.User)
		}

		s.user = userAuthReq.User

		if !displayedBanner && config.BannerCallback != nil {
			displayedBanner = true
			msg := config.BannerCallback(s)
			if msg != "" {
				bannerMsg := &userAuthBannerMsg{
					Message: msg,
				}
				if err := s.transport.writePacket(Marshal(bannerMsg)); err != nil {
					return nil, err
				}
			}
		}

		perms = nil
		authErr := ErrNoAuth

		switch userAuthReq.Method {
		case "none":
			noneAuthCount++
			// We don't allow none authentication after a partial success
			// response.
			if config.NoClientAuth && !partialSuccessReturned {
				if config.NoClientAuthCallback != nil {
					perms, authErr = config.NoClientAuthCallback(s)
				} else {
					authErr = nil
				}
			}
		case "password":
			if authConfig.PasswordCallback == nil {
				authErr = errors.New("ssh: password auth not configured")
				break
			}
			payload := userAuthReq.Payload
			if len(payload) < 1 || payload[0] != 0 {
				return nil, parseError(msgUserAuthRequest)
			}
			payload = payload[1:]
			password, payload, ok := parseString(payload)
			if !ok || len(payload) > 0 {
				return nil, parseError(msgUserAuthRequest)
			}

			perms, authErr = authConfig.PasswordCallback(s, password)
		case "keyboard-interactive":
			if authConfig.KeyboardInteractiveCallback == nil {
				authErr = errors.New("ssh: keyboard-interactive auth not configured")
				break
			}

			prompter := &sshClientKeyboardInteractive{s}
			perms, authErr = authConfig.KeyboardInteractiveCallback(s, prompter.Challenge)
		case "publickey":
			if authConfig.PublicKeyCallback == nil {
				authErr = errors.New("ssh: publickey auth not configured")
				break
			}
			payload := userAuthReq.Payload
			if len(payload) < 1 {
				return nil, parseError(msgUserAuthRequest)
			}
			isQuery := payload[0] == 0
			payload = payload[1:]
			algoBytes, payload, ok := parseString(payload)
			if !ok {
				return nil, parseError(msgUserAuthRequest)
			}
			algo := string(algoBytes)
<<<<<<< HEAD
			if !contains(supportedPubKeyAuthAlgos, underlyingAlgo(algo)) {
=======
			if !contains(config.PublicKeyAuthAlgorithms, underlyingAlgo(algo)) {
>>>>>>> 28e4e290
				authErr = fmt.Errorf("ssh: algorithm %q not accepted", algo)
				break
			}

			pubKeyData, payload, ok := parseString(payload)
			if !ok {
				return nil, parseError(msgUserAuthRequest)
			}

			pubKey, err := ParsePublicKey(pubKeyData)
			if err != nil {
				return nil, err
			}

			candidate, ok := cache.get(s.user, pubKeyData)
			if !ok {
				candidate.user = s.user
				candidate.pubKeyData = pubKeyData
				candidate.perms, candidate.result = authConfig.PublicKeyCallback(s, pubKey)
				_, isPartialSuccessError := candidate.result.(*PartialSuccessError)

				if (candidate.result == nil || isPartialSuccessError) &&
					candidate.perms != nil &&
					candidate.perms.CriticalOptions != nil &&
					candidate.perms.CriticalOptions[sourceAddressCriticalOption] != "" {
					if err := checkSourceAddress(
						s.RemoteAddr(),
						candidate.perms.CriticalOptions[sourceAddressCriticalOption]); err != nil {
						candidate.result = err
					}
				}
				cache.add(candidate)
			}

			if isQuery {
				// The client can query if the given public key
				// would be okay.

				if len(payload) > 0 {
					return nil, parseError(msgUserAuthRequest)
				}
				_, isPartialSuccessError := candidate.result.(*PartialSuccessError)
				if candidate.result == nil || isPartialSuccessError {
					okMsg := userAuthPubKeyOkMsg{
						Algo:   algo,
						PubKey: pubKeyData,
					}
					if err = s.transport.writePacket(Marshal(&okMsg)); err != nil {
						return nil, err
					}
					continue userAuthLoop
				}
				authErr = candidate.result
			} else {
				sig, payload, ok := parseSignature(payload)
				if !ok || len(payload) > 0 {
					return nil, parseError(msgUserAuthRequest)
				}
				// Ensure the declared public key algo is compatible with the
				// decoded one. This check will ensure we don't accept e.g.
				// ssh-rsa-cert-v01@openssh.com algorithm with ssh-rsa public
				// key type. The algorithm and public key type must be
				// consistent: both must be certificate algorithms, or neither.
				if !contains(algorithmsForKeyFormat(pubKey.Type()), algo) {
					authErr = fmt.Errorf("ssh: public key type %q not compatible with selected algorithm %q",
						pubKey.Type(), algo)
					break
				}
				// Ensure the public key algo and signature algo
				// are supported.  Compare the private key
				// algorithm name that corresponds to algo with
				// sig.Format.  This is usually the same, but
				// for certs, the names differ.
<<<<<<< HEAD
				if !contains(supportedPubKeyAuthAlgos, sig.Format) {
=======
				if !contains(config.PublicKeyAuthAlgorithms, sig.Format) {
>>>>>>> 28e4e290
					authErr = fmt.Errorf("ssh: algorithm %q not accepted", sig.Format)
					break
				}
				if !isAlgoCompatible(algo, sig.Format) {
					authErr = fmt.Errorf("ssh: signature %q not compatible with selected algorithm %q", sig.Format, algo)
					break
				}

				signedData := buildDataSignedForAuth(sessionID, userAuthReq, algo, pubKeyData)

				if err := pubKey.Verify(signedData, sig); err != nil {
					return nil, err
				}

				authErr = candidate.result
				perms = candidate.perms
			}
		case "gssapi-with-mic":
			if authConfig.GSSAPIWithMICConfig == nil {
				authErr = errors.New("ssh: gssapi-with-mic auth not configured")
				break
			}
			gssapiConfig := authConfig.GSSAPIWithMICConfig
			userAuthRequestGSSAPI, err := parseGSSAPIPayload(userAuthReq.Payload)
			if err != nil {
				return nil, parseError(msgUserAuthRequest)
			}
			// OpenSSH supports Kerberos V5 mechanism only for GSS-API authentication.
			if userAuthRequestGSSAPI.N == 0 {
				authErr = fmt.Errorf("ssh: Mechanism negotiation is not supported")
				break
			}
			var i uint32
			present := false
			for i = 0; i < userAuthRequestGSSAPI.N; i++ {
				if userAuthRequestGSSAPI.OIDS[i].Equal(krb5Mesh) {
					present = true
					break
				}
			}
			if !present {
				authErr = fmt.Errorf("ssh: GSSAPI authentication must use the Kerberos V5 mechanism")
				break
			}
			// Initial server response, see RFC 4462 section 3.3.
			if err := s.transport.writePacket(Marshal(&userAuthGSSAPIResponse{
				SupportMech: krb5OID,
			})); err != nil {
				return nil, err
			}
			// Exchange token, see RFC 4462 section 3.4.
			packet, err := s.transport.readPacket()
			if err != nil {
				return nil, err
			}
			userAuthGSSAPITokenReq := &userAuthGSSAPIToken{}
			if err := Unmarshal(packet, userAuthGSSAPITokenReq); err != nil {
				return nil, err
			}
			authErr, perms, err = gssExchangeToken(gssapiConfig, userAuthGSSAPITokenReq.Token, s, sessionID,
				userAuthReq)
			if err != nil {
				return nil, err
			}
		default:
			authErr = fmt.Errorf("ssh: unknown method %q", userAuthReq.Method)
		}

		authErrs = append(authErrs, authErr)

		if config.AuthLogCallback != nil {
			config.AuthLogCallback(s, userAuthReq.Method, authErr)
		}

		if authErr == nil {
			break userAuthLoop
		}

		var failureMsg userAuthFailureMsg

		if partialSuccess, ok := authErr.(*PartialSuccessError); ok {
			// After a partial success error we don't allow changing the user
			// name and execute the NoClientAuthCallback.
			partialSuccessReturned = true

			// In case a partial success is returned, the server may send
			// a new set of authentication methods.
			authConfig = partialSuccess.Next

			// Reset pubkey cache, as the new PublicKeyCallback might
			// accept a different set of public keys.
			cache = pubKeyCache{}

			// Send back a partial success message to the user.
			failureMsg.PartialSuccess = true
		} else {
			// Allow initial attempt of 'none' without penalty.
			if authFailures > 0 || userAuthReq.Method != "none" || noneAuthCount != 1 {
				authFailures++
			}
			if config.MaxAuthTries > 0 && authFailures >= config.MaxAuthTries {
				// If we have hit the max attempts, don't bother sending the
				// final SSH_MSG_USERAUTH_FAILURE message, since there are
				// no more authentication methods which can be attempted,
				// and this message may cause the client to re-attempt
				// authentication while we send the disconnect message.
				// Continue, and trigger the disconnect at the start of
				// the loop.
				//
				// The SSH specification is somewhat confusing about this,
				// RFC 4252 Section 5.1 requires each authentication failure
				// be responded to with a respective SSH_MSG_USERAUTH_FAILURE
				// message, but Section 4 says the server should disconnect
				// after some number of attempts, but it isn't explicit which
				// message should take precedence (i.e. should there be a failure
				// message than a disconnect message, or if we are going to
				// disconnect, should we only send that message.)
				//
				// Either way, OpenSSH disconnects immediately after the last
				// failed authentication attempt, and given they are typically
				// considered the golden implementation it seems reasonable
				// to match that behavior.
				continue
			}
		}

		if authConfig.PasswordCallback != nil {
			failureMsg.Methods = append(failureMsg.Methods, "password")
		}
		if authConfig.PublicKeyCallback != nil {
			failureMsg.Methods = append(failureMsg.Methods, "publickey")
		}
		if authConfig.KeyboardInteractiveCallback != nil {
			failureMsg.Methods = append(failureMsg.Methods, "keyboard-interactive")
		}
		if authConfig.GSSAPIWithMICConfig != nil && authConfig.GSSAPIWithMICConfig.Server != nil &&
			authConfig.GSSAPIWithMICConfig.AllowLogin != nil {
			failureMsg.Methods = append(failureMsg.Methods, "gssapi-with-mic")
		}

		if len(failureMsg.Methods) == 0 {
			return nil, errors.New("ssh: no authentication methods available")
		}

		if err := s.transport.writePacket(Marshal(&failureMsg)); err != nil {
			return nil, err
		}
	}

	if err := s.transport.writePacket([]byte{msgUserAuthSuccess}); err != nil {
		return nil, err
	}
	return perms, nil
}

// sshClientKeyboardInteractive implements a ClientKeyboardInteractive by
// asking the client on the other side of a ServerConn.
type sshClientKeyboardInteractive struct {
	*connection
}

func (c *sshClientKeyboardInteractive) Challenge(name, instruction string, questions []string, echos []bool) (answers []string, err error) {
	if len(questions) != len(echos) {
		return nil, errors.New("ssh: echos and questions must have equal length")
	}

	var prompts []byte
	for i := range questions {
		prompts = appendString(prompts, questions[i])
		prompts = appendBool(prompts, echos[i])
	}

	if err := c.transport.writePacket(Marshal(&userAuthInfoRequestMsg{
		Name:        name,
		Instruction: instruction,
		NumPrompts:  uint32(len(questions)),
		Prompts:     prompts,
	})); err != nil {
		return nil, err
	}

	packet, err := c.transport.readPacket()
	if err != nil {
		return nil, err
	}
	if packet[0] != msgUserAuthInfoResponse {
		return nil, unexpectedMessageError(msgUserAuthInfoResponse, packet[0])
	}
	packet = packet[1:]

	n, packet, ok := parseUint32(packet)
	if !ok || int(n) != len(questions) {
		return nil, parseError(msgUserAuthInfoResponse)
	}

	for i := uint32(0); i < n; i++ {
		ans, rest, ok := parseString(packet)
		if !ok {
			return nil, parseError(msgUserAuthInfoResponse)
		}

		answers = append(answers, string(ans))
		packet = rest
	}
	if len(packet) != 0 {
		return nil, errors.New("ssh: junk at end of message")
	}

	return answers, nil
}<|MERGE_RESOLUTION|>--- conflicted
+++ resolved
@@ -585,11 +585,7 @@
 				return nil, parseError(msgUserAuthRequest)
 			}
 			algo := string(algoBytes)
-<<<<<<< HEAD
-			if !contains(supportedPubKeyAuthAlgos, underlyingAlgo(algo)) {
-=======
 			if !contains(config.PublicKeyAuthAlgorithms, underlyingAlgo(algo)) {
->>>>>>> 28e4e290
 				authErr = fmt.Errorf("ssh: algorithm %q not accepted", algo)
 				break
 			}
@@ -663,11 +659,7 @@
 				// algorithm name that corresponds to algo with
 				// sig.Format.  This is usually the same, but
 				// for certs, the names differ.
-<<<<<<< HEAD
-				if !contains(supportedPubKeyAuthAlgos, sig.Format) {
-=======
 				if !contains(config.PublicKeyAuthAlgorithms, sig.Format) {
->>>>>>> 28e4e290
 					authErr = fmt.Errorf("ssh: algorithm %q not accepted", sig.Format)
 					break
 				}
