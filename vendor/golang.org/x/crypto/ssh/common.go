--- conflicted
+++ resolved
@@ -10,7 +10,6 @@
 	"fmt"
 	"io"
 	"math"
-	"strings"
 	"sync"
 
 	_ "crypto/sha1"
@@ -87,11 +86,7 @@
 // This is based on RFC 4253, section 6.4, but with hmac-md5 variants removed
 // because they have reached the end of their useful life.
 var supportedMACs = []string{
-<<<<<<< HEAD
-	"hmac-sha2-512-etm@openssh.com", "hmac-sha2-256-etm@openssh.com", "hmac-sha2-256", "hmac-sha1", "hmac-sha1-96",
-=======
 	"hmac-sha2-256-etm@openssh.com", "hmac-sha2-512-etm@openssh.com", "hmac-sha2-256", "hmac-sha2-512", "hmac-sha1", "hmac-sha1-96",
->>>>>>> 28e4e290
 }
 
 var supportedCompressions = []string{compressionNone}
@@ -125,8 +120,6 @@
 	}
 }
 
-<<<<<<< HEAD
-=======
 // isRSA returns whether algo is a supported RSA algorithm, including certificate
 // algorithms.
 func isRSA(algo string) bool {
@@ -142,7 +135,6 @@
 	return isRSA(algo)
 }
 
->>>>>>> 28e4e290
 // supportedPubKeyAuthAlgos specifies the supported client public key
 // authentication algorithms. Note that this doesn't include certificate types
 // since those use the underlying algorithm. This list is sent to the client if
@@ -155,11 +147,6 @@
 	KeyAlgoDSA,
 }
 
-<<<<<<< HEAD
-var supportedPubKeyAuthAlgosList = strings.Join(supportedPubKeyAuthAlgos, ",")
-
-=======
->>>>>>> 28e4e290
 // unexpectedMessageError results when the SSH message that we received didn't
 // match what we wanted.
 func unexpectedMessageError(expected, got uint8) error {
