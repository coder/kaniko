// Copyright 2014 The Go Authors. All rights reserved.
// Use of this source code is governed by a BSD-style
// license that can be found in the LICENSE file.

package http2

import (
	"errors"
	"io"
	"sync"
)

// pipe is a goroutine-safe io.Reader/io.Writer pair. It's like
// io.Pipe except there are no PipeReader/PipeWriter halves, and the
// underlying buffer is an interface. (io.Pipe is always unbuffered)
type pipe struct {
	mu       sync.Mutex
	c        sync.Cond     // c.L lazily initialized to &p.mu
	b        pipeBuffer    // nil when done reading
	unread   int           // bytes unread when done
	err      error         // read error once empty. non-nil means closed.
	breakErr error         // immediate read error (caller doesn't see rest of b)
	donec    chan struct{} // closed on error
	readFn   func()        // optional code to run in Read before error
}

type pipeBuffer interface {
	Len() int
	io.Writer
	io.Reader
}

// setBuffer initializes the pipe buffer.
// It has no effect if the pipe is already closed.
func (p *pipe) setBuffer(b pipeBuffer) {
	p.mu.Lock()
	defer p.mu.Unlock()
	if p.err != nil || p.breakErr != nil {
		return
	}
	p.b = b
}

func (p *pipe) Len() int {
	p.mu.Lock()
	defer p.mu.Unlock()
	if p.b == nil {
		return p.unread
	}
	return p.b.Len()
}

// Read waits until data is available and copies bytes
// from the buffer into p.
func (p *pipe) Read(d []byte) (n int, err error) {
	p.mu.Lock()
	defer p.mu.Unlock()
	if p.c.L == nil {
		p.c.L = &p.mu
	}
	for {
		if p.breakErr != nil {
			return 0, p.breakErr
		}
		if p.b != nil && p.b.Len() > 0 {
			return p.b.Read(d)
		}
		if p.err != nil {
			if p.readFn != nil {
				p.readFn()     // e.g. copy trailers
				p.readFn = nil // not sticky like p.err
			}
			p.b = nil
			return 0, p.err
		}
		p.c.Wait()
	}
}

var (
	errClosedPipeWrite        = errors.New("write on closed buffer")
	errUninitializedPipeWrite = errors.New("write on uninitialized buffer")
)

// Write copies bytes from p into the buffer and wakes a reader.
// It is an error to write more data than the buffer can hold.
func (p *pipe) Write(d []byte) (n int, err error) {
	p.mu.Lock()
	defer p.mu.Unlock()
	if p.c.L == nil {
		p.c.L = &p.mu
	}
	defer p.c.Signal()
	if p.err != nil || p.breakErr != nil {
		return 0, errClosedPipeWrite
	}
<<<<<<< HEAD
=======
	// pipe.setBuffer is never invoked, leaving the buffer uninitialized.
	// We shouldn't try to write to an uninitialized pipe,
	// but returning an error is better than panicking.
	if p.b == nil {
		return 0, errUninitializedPipeWrite
	}
>>>>>>> 28e4e290
	return p.b.Write(d)
}

// CloseWithError causes the next Read (waking up a current blocked
// Read if needed) to return the provided err after all data has been
// read.
//
// The error must be non-nil.
func (p *pipe) CloseWithError(err error) { p.closeWithError(&p.err, err, nil) }

// BreakWithError causes the next Read (waking up a current blocked
// Read if needed) to return the provided err immediately, without
// waiting for unread data.
func (p *pipe) BreakWithError(err error) { p.closeWithError(&p.breakErr, err, nil) }

// closeWithErrorAndCode is like CloseWithError but also sets some code to run
// in the caller's goroutine before returning the error.
func (p *pipe) closeWithErrorAndCode(err error, fn func()) { p.closeWithError(&p.err, err, fn) }

func (p *pipe) closeWithError(dst *error, err error, fn func()) {
	if err == nil {
		panic("err must be non-nil")
	}
	p.mu.Lock()
	defer p.mu.Unlock()
	if p.c.L == nil {
		p.c.L = &p.mu
	}
	defer p.c.Signal()
	if *dst != nil {
		// Already been done.
		return
	}
	p.readFn = fn
	if dst == &p.breakErr {
		if p.b != nil {
			p.unread += p.b.Len()
		}
		p.b = nil
	}
	*dst = err
	p.closeDoneLocked()
}

// requires p.mu be held.
func (p *pipe) closeDoneLocked() {
	if p.donec == nil {
		return
	}
	// Close if unclosed. This isn't racy since we always
	// hold p.mu while closing.
	select {
	case <-p.donec:
	default:
		close(p.donec)
	}
}

// Err returns the error (if any) first set by BreakWithError or CloseWithError.
func (p *pipe) Err() error {
	p.mu.Lock()
	defer p.mu.Unlock()
	if p.breakErr != nil {
		return p.breakErr
	}
	return p.err
}

// Done returns a channel which is closed if and when this pipe is closed
// with CloseWithError.
func (p *pipe) Done() <-chan struct{} {
	p.mu.Lock()
	defer p.mu.Unlock()
	if p.donec == nil {
		p.donec = make(chan struct{})
		if p.err != nil || p.breakErr != nil {
			// Already hit an error.
			p.closeDoneLocked()
		}
	}
	return p.donec
}<|MERGE_RESOLUTION|>--- conflicted
+++ resolved
@@ -94,15 +94,12 @@
 	if p.err != nil || p.breakErr != nil {
 		return 0, errClosedPipeWrite
 	}
-<<<<<<< HEAD
-=======
 	// pipe.setBuffer is never invoked, leaving the buffer uninitialized.
 	// We shouldn't try to write to an uninitialized pipe,
 	// but returning an error is better than panicking.
 	if p.b == nil {
 		return 0, errUninitializedPipeWrite
 	}
->>>>>>> 28e4e290
 	return p.b.Write(d)
 }
 
