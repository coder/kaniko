--- conflicted
+++ resolved
@@ -54,11 +54,6 @@
 // IImportShallow decodes "shallow" types.Package data encoded by
 // IExportShallow in the same executable. This function cannot import data from
 // cmd/compile or gcexportdata.Write.
-<<<<<<< HEAD
-func IImportShallow(fset *token.FileSet, getPackage GetPackageFunc, data []byte, path string, insert InsertType) (*types.Package, error) {
-	const bundle = false
-	pkgs, err := iimportCommon(fset, getPackage, data, bundle, path, insert)
-=======
 //
 // The importer calls getPackages to obtain package symbols for all
 // packages mentioned in the export data, including the one being
@@ -72,7 +67,6 @@
 	const bundle = false
 	const shallow = true
 	pkgs, err := iimportCommon(fset, getPackages, data, bundle, path, shallow, reportf)
->>>>>>> 28e4e290
 	if err != nil {
 		return nil, err
 	}
