// Copyright 2018 The Go Authors. All rights reserved.
// Use of this source code is governed by a BSD-style
// license that can be found in the LICENSE file.

// Indexed package import.
// See cmd/compile/internal/gc/iexport.go for the export data format.

// This file is a copy of $GOROOT/src/go/internal/gcimporter/iimport.go.

package gcimporter

import (
	"bytes"
	"encoding/binary"
	"fmt"
	"go/constant"
	"go/token"
	"go/types"
	"io"
	"math/big"
	"sort"
	"strings"

	"golang.org/x/tools/go/types/objectpath"
	"golang.org/x/tools/internal/aliases"
	"golang.org/x/tools/internal/typesinternal"
)

type intReader struct {
	*bytes.Reader
	path string
}

func (r *intReader) int64() int64 {
	i, err := binary.ReadVarint(r.Reader)
	if err != nil {
		errorf("import %q: read varint error: %v", r.path, err)
	}
	return i
}

func (r *intReader) uint64() uint64 {
	i, err := binary.ReadUvarint(r.Reader)
	if err != nil {
		errorf("import %q: read varint error: %v", r.path, err)
	}
	return i
}

// Keep this in sync with constants in iexport.go.
const (
	iexportVersionGo1_11   = 0
	iexportVersionPosCol   = 1
	iexportVersionGo1_18   = 2
	iexportVersionGenerics = 2

	iexportVersionCurrent = 2
)

type ident struct {
	pkg  *types.Package
	name string
}

const predeclReserved = 32

type itag uint64

const (
	// Types
	definedType itag = iota
	pointerType
	sliceType
	arrayType
	chanType
	mapType
	signatureType
	structType
	interfaceType
	typeParamType
	instanceType
	unionType
	aliasType
)

// Object tags
const (
	varTag          = 'V'
	funcTag         = 'F'
	genericFuncTag  = 'G'
	constTag        = 'C'
	aliasTag        = 'A'
	genericAliasTag = 'B'
	typeParamTag    = 'P'
	typeTag         = 'T'
	genericTypeTag  = 'U'
)

// IImportData imports a package from the serialized package data
// and returns 0 and a reference to the package.
// If the export data version is not recognized or the format is otherwise
// compromised, an error is returned.
func IImportData(fset *token.FileSet, imports map[string]*types.Package, data []byte, path string) (int, *types.Package, error) {
<<<<<<< HEAD
	pkgs, err := iimportCommon(fset, GetPackageFromMap(imports), data, false, path, nil)
=======
	pkgs, err := iimportCommon(fset, GetPackagesFromMap(imports), data, false, path, false, nil)
>>>>>>> 28e4e290
	if err != nil {
		return 0, nil, err
	}
	return 0, pkgs[0], nil
}

// IImportBundle imports a set of packages from the serialized package bundle.
func IImportBundle(fset *token.FileSet, imports map[string]*types.Package, data []byte) ([]*types.Package, error) {
<<<<<<< HEAD
	return iimportCommon(fset, GetPackageFromMap(imports), data, true, "", nil)
}

// A GetPackageFunc is a function that gets the package with the given path
// from the importer state, creating it (with the specified name) if necessary.
// It is an abstraction of the map historically used to memoize package creation.
//
// Two calls with the same path must return the same package.
//
// If the given getPackage func returns nil, the import will fail.
type GetPackageFunc = func(path, name string) *types.Package

// GetPackageFromMap returns a GetPackageFunc that retrieves packages from the
// given map of package path -> package.
//
// The resulting func may mutate m: if a requested package is not found, a new
// package will be inserted into m.
func GetPackageFromMap(m map[string]*types.Package) GetPackageFunc {
	return func(path, name string) *types.Package {
		if _, ok := m[path]; !ok {
			m[path] = types.NewPackage(path, name)
		}
		return m[path]
	}
}

func iimportCommon(fset *token.FileSet, getPackage GetPackageFunc, data []byte, bundle bool, path string, insert InsertType) (pkgs []*types.Package, err error) {
=======
	return iimportCommon(fset, GetPackagesFromMap(imports), data, true, "", false, nil)
}

// A GetPackagesFunc function obtains the non-nil symbols for a set of
// packages, creating and recursively importing them as needed. An
// implementation should store each package symbol is in the Pkg
// field of the items array.
//
// Any error causes importing to fail. This can be used to quickly read
// the import manifest of an export data file without fully decoding it.
type GetPackagesFunc = func(items []GetPackagesItem) error

// A GetPackagesItem is a request from the importer for the package
// symbol of the specified name and path.
type GetPackagesItem struct {
	Name, Path string
	Pkg        *types.Package // to be filled in by GetPackagesFunc call

	// private importer state
	pathOffset uint64
	nameIndex  map[string]uint64
}

// GetPackagesFromMap returns a GetPackagesFunc that retrieves
// packages from the given map of package path to package.
//
// The returned function may mutate m: each requested package that is not
// found is created with types.NewPackage and inserted into m.
func GetPackagesFromMap(m map[string]*types.Package) GetPackagesFunc {
	return func(items []GetPackagesItem) error {
		for i, item := range items {
			pkg, ok := m[item.Path]
			if !ok {
				pkg = types.NewPackage(item.Path, item.Name)
				m[item.Path] = pkg
			}
			items[i].Pkg = pkg
		}
		return nil
	}
}

func iimportCommon(fset *token.FileSet, getPackages GetPackagesFunc, data []byte, bundle bool, path string, shallow bool, reportf ReportFunc) (pkgs []*types.Package, err error) {
>>>>>>> 28e4e290
	const currentVersion = iexportVersionCurrent
	version := int64(-1)
	if !debug {
		defer func() {
			if e := recover(); e != nil {
				if bundle {
					err = fmt.Errorf("%v", e)
				} else if version > currentVersion {
					err = fmt.Errorf("cannot import %q (%v), export data is newer version - update tool", path, e)
				} else {
					err = fmt.Errorf("internal error while importing %q (%v); please report an issue", path, e)
				}
			}
		}()
	}

	r := &intReader{bytes.NewReader(data), path}

	if bundle {
		if v := r.uint64(); v != bundleVersion {
			errorf("unknown bundle format version %d", v)
		}
	}

	version = int64(r.uint64())
	switch version {
	case iexportVersionGo1_18, iexportVersionPosCol, iexportVersionGo1_11:
	default:
		if version > iexportVersionGo1_18 {
			errorf("unstable iexport format version %d, just rebuild compiler and std library", version)
		} else {
			errorf("unknown iexport format version %d", version)
		}
	}

	sLen := int64(r.uint64())
	var fLen int64
	var fileOffset []uint64
	if shallow {
		// Shallow mode uses a different position encoding.
		fLen = int64(r.uint64())
		fileOffset = make([]uint64, r.uint64())
		for i := range fileOffset {
			fileOffset[i] = r.uint64()
		}
	}
	dLen := int64(r.uint64())

	whence, _ := r.Seek(0, io.SeekCurrent)
	stringData := data[whence : whence+sLen]
	fileData := data[whence+sLen : whence+sLen+fLen]
	declData := data[whence+sLen+fLen : whence+sLen+fLen+dLen]
	r.Seek(sLen+fLen+dLen, io.SeekCurrent)

	p := iimporter{
		version: int(version),
		ipath:   path,
		shallow: shallow,
		reportf: reportf,

		stringData:  stringData,
		stringCache: make(map[uint64]string),
		fileOffset:  fileOffset,
		fileData:    fileData,
		fileCache:   make([]*token.File, len(fileOffset)),
		pkgCache:    make(map[uint64]*types.Package),

		declData: declData,
		pkgIndex: make(map[*types.Package]map[string]uint64),
		typCache: make(map[uint64]types.Type),
		// Separate map for typeparams, keyed by their package and unique
		// name.
		tparamIndex: make(map[ident]types.Type),

		fake: fakeFileSet{
			fset:  fset,
			files: make(map[string]*fileInfo),
		},
	}
	defer p.fake.setLines() // set lines for files in fset

	for i, pt := range predeclared() {
		p.typCache[uint64(i)] = pt
	}

	// Gather the relevant packages from the manifest.
	items := make([]GetPackagesItem, r.uint64())
	uniquePkgPaths := make(map[string]bool)
	for i := range items {
		pkgPathOff := r.uint64()
		pkgPath := p.stringAt(pkgPathOff)
		pkgName := p.stringAt(r.uint64())
		_ = r.uint64() // package height; unused by go/types

		if pkgPath == "" {
			pkgPath = path
		}
<<<<<<< HEAD
		pkg := getPackage(pkgPath, pkgName)
		if pkg == nil {
			errorf("internal error: getPackage returned nil package for %s", pkgPath)
		} else if pkg.Name() != pkgName {
			errorf("conflicting names %s and %s for package %q", pkg.Name(), pkgName, path)
		}
		if i == 0 && !bundle {
			p.localpkg = pkg
		}

		p.pkgCache[pkgPathOff] = pkg
=======
		items[i].Name = pkgName
		items[i].Path = pkgPath
		items[i].pathOffset = pkgPathOff
>>>>>>> 28e4e290

		// Read index for package.
		nameIndex := make(map[string]uint64)
		nSyms := r.uint64()
		// In shallow mode, only the current package (i=0) has an index.
		assert(!(shallow && i > 0 && nSyms != 0))
		for ; nSyms > 0; nSyms-- {
			name := p.stringAt(r.uint64())
			nameIndex[name] = r.uint64()
		}

		items[i].nameIndex = nameIndex

		uniquePkgPaths[pkgPath] = true
	}
	// Debugging #63822; hypothesis: there are duplicate PkgPaths.
	if len(uniquePkgPaths) != len(items) {
		reportf("found duplicate PkgPaths while reading export data manifest: %v", items)
	}

	// Request packages all at once from the client,
	// enabling a parallel implementation.
	if err := getPackages(items); err != nil {
		return nil, err // don't wrap this error
	}

	// Check the results and complete the index.
	pkgList := make([]*types.Package, len(items))
	for i, item := range items {
		pkg := item.Pkg
		if pkg == nil {
			errorf("internal error: getPackages returned nil package for %q", item.Path)
		} else if pkg.Path() != item.Path {
			errorf("internal error: getPackages returned wrong path %q, want %q", pkg.Path(), item.Path)
		} else if pkg.Name() != item.Name {
			errorf("internal error: getPackages returned wrong name %s for package %q, want %s", pkg.Name(), item.Path, item.Name)
		}
		p.pkgCache[item.pathOffset] = pkg
		p.pkgIndex[pkg] = item.nameIndex
		pkgList[i] = pkg
	}

	if bundle {
		pkgs = make([]*types.Package, r.uint64())
		for i := range pkgs {
			pkg := p.pkgAt(r.uint64())
			imps := make([]*types.Package, r.uint64())
			for j := range imps {
				imps[j] = p.pkgAt(r.uint64())
			}
			pkg.SetImports(imps)
			pkgs[i] = pkg
		}
	} else {
		if len(pkgList) == 0 {
			errorf("no packages found for %s", path)
			panic("unreachable")
		}
		pkgs = pkgList[:1]

		// record all referenced packages as imports
		list := append(([]*types.Package)(nil), pkgList[1:]...)
		sort.Sort(byPath(list))
		pkgs[0].SetImports(list)
	}

	for _, pkg := range pkgs {
		if pkg.Complete() {
			continue
		}

		names := make([]string, 0, len(p.pkgIndex[pkg]))
		for name := range p.pkgIndex[pkg] {
			names = append(names, name)
		}
		sort.Strings(names)
		for _, name := range names {
			p.doDecl(pkg, name)
		}

		// package was imported completely and without errors
		pkg.MarkComplete()
	}

	// SetConstraint can't be called if the constraint type is not yet complete.
	// When type params are created in the typeParamTag case of (*importReader).obj(),
	// the associated constraint type may not be complete due to recursion.
	// Therefore, we defer calling SetConstraint there, and call it here instead
	// after all types are complete.
	for _, d := range p.later {
		d.t.SetConstraint(d.constraint)
	}

	for _, typ := range p.interfaceList {
		typ.Complete()
	}

	// Workaround for golang/go#61561. See the doc for instanceList for details.
	for _, typ := range p.instanceList {
		if iface, _ := typ.Underlying().(*types.Interface); iface != nil {
			iface.Complete()
		}
	}

	return pkgs, nil
}

type setConstraintArgs struct {
	t          *types.TypeParam
	constraint types.Type
}

type iimporter struct {
	version int
	ipath   string

	shallow bool
	reportf ReportFunc // if non-nil, used to report bugs

	stringData  []byte
	stringCache map[uint64]string
	fileOffset  []uint64 // fileOffset[i] is offset in fileData for info about file encoded as i
	fileData    []byte
	fileCache   []*token.File // memoized decoding of file encoded as i
	pkgCache    map[uint64]*types.Package

	declData    []byte
	pkgIndex    map[*types.Package]map[string]uint64
	typCache    map[uint64]types.Type
	tparamIndex map[ident]types.Type

	fake          fakeFileSet
	interfaceList []*types.Interface

	// Workaround for the go/types bug golang/go#61561: instances produced during
	// instantiation may contain incomplete interfaces. Here we only complete the
	// underlying type of the instance, which is the most common case but doesn't
	// handle parameterized interface literals defined deeper in the type.
	instanceList []types.Type // instances for later completion (see golang/go#61561)

	// Arguments for calls to SetConstraint that are deferred due to recursive types
	later []setConstraintArgs

	indent int // for tracing support
}

func (p *iimporter) trace(format string, args ...interface{}) {
	if !trace {
		// Call sites should also be guarded, but having this check here allows
		// easily enabling/disabling debug trace statements.
		return
	}
	fmt.Printf(strings.Repeat("..", p.indent)+format+"\n", args...)
}

func (p *iimporter) doDecl(pkg *types.Package, name string) {
	if debug {
		p.trace("import decl %s", name)
		p.indent++
		defer func() {
			p.indent--
			p.trace("=> %s", name)
		}()
	}
	// See if we've already imported this declaration.
	if obj := pkg.Scope().Lookup(name); obj != nil {
		return
	}

	off, ok := p.pkgIndex[pkg][name]
	if !ok {
		// In deep mode, the index should be complete. In shallow
		// mode, we should have already recursively loaded necessary
		// dependencies so the above Lookup succeeds.
		errorf("%v.%v not in index", pkg, name)
	}

	r := &importReader{p: p, currPkg: pkg}
	r.declReader.Reset(p.declData[off:])

	r.obj(name)
}

func (p *iimporter) stringAt(off uint64) string {
	if s, ok := p.stringCache[off]; ok {
		return s
	}

	slen, n := binary.Uvarint(p.stringData[off:])
	if n <= 0 {
		errorf("varint failed")
	}
	spos := off + uint64(n)
	s := string(p.stringData[spos : spos+slen])
	p.stringCache[off] = s
	return s
}

func (p *iimporter) fileAt(index uint64) *token.File {
	file := p.fileCache[index]
	if file == nil {
		off := p.fileOffset[index]
		file = p.decodeFile(intReader{bytes.NewReader(p.fileData[off:]), p.ipath})
		p.fileCache[index] = file
	}
	return file
}

func (p *iimporter) decodeFile(rd intReader) *token.File {
	filename := p.stringAt(rd.uint64())
	size := int(rd.uint64())
	file := p.fake.fset.AddFile(filename, -1, size)

	// SetLines requires a nondecreasing sequence.
	// Because it is common for clients to derive the interval
	// [start, start+len(name)] from a start position, and we
	// want to ensure that the end offset is on the same line,
	// we fill in the gaps of the sparse encoding with values
	// that strictly increase by the largest possible amount.
	// This allows us to avoid having to record the actual end
	// offset of each needed line.

	lines := make([]int, int(rd.uint64()))
	var index, offset int
	for i, n := 0, int(rd.uint64()); i < n; i++ {
		index += int(rd.uint64())
		offset += int(rd.uint64())
		lines[index] = offset

		// Ensure monotonicity between points.
		for j := index - 1; j > 0 && lines[j] == 0; j-- {
			lines[j] = lines[j+1] - 1
		}
	}

	// Ensure monotonicity after last point.
	for j := len(lines) - 1; j > 0 && lines[j] == 0; j-- {
		size--
		lines[j] = size
	}

	if !file.SetLines(lines) {
		errorf("SetLines failed: %d", lines) // can't happen
	}
	return file
}

func (p *iimporter) pkgAt(off uint64) *types.Package {
	if pkg, ok := p.pkgCache[off]; ok {
		return pkg
	}
	path := p.stringAt(off)
	errorf("missing package %q in %q", path, p.ipath)
	return nil
}

func (p *iimporter) typAt(off uint64, base *types.Named) types.Type {
	if t, ok := p.typCache[off]; ok && canReuse(base, t) {
		return t
	}

	if off < predeclReserved {
		errorf("predeclared type missing from cache: %v", off)
	}

	r := &importReader{p: p}
	r.declReader.Reset(p.declData[off-predeclReserved:])
	t := r.doType(base)

	if canReuse(base, t) {
		p.typCache[off] = t
	}
	return t
}

// canReuse reports whether the type rhs on the RHS of the declaration for def
// may be re-used.
//
// Specifically, if def is non-nil and rhs is an interface type with methods, it
// may not be re-used because we have a convention of setting the receiver type
// for interface methods to def.
func canReuse(def *types.Named, rhs types.Type) bool {
	if def == nil {
		return true
	}
	iface, _ := aliases.Unalias(rhs).(*types.Interface)
	if iface == nil {
		return true
	}
	// Don't use iface.Empty() here as iface may not be complete.
	return iface.NumEmbeddeds() == 0 && iface.NumExplicitMethods() == 0
}

type importReader struct {
	p          *iimporter
	declReader bytes.Reader
	currPkg    *types.Package
	prevFile   string
	prevLine   int64
	prevColumn int64
}

func (r *importReader) obj(name string) {
	tag := r.byte()
	pos := r.pos()

	switch tag {
	case aliasTag:
		typ := r.typ()
		// TODO(adonovan): support generic aliases:
		// if tag == genericAliasTag {
		// 	tparams := r.tparamList()
		// 	alias.SetTypeParams(tparams)
		// }
		r.declare(aliases.NewAlias(pos, r.currPkg, name, typ))

	case constTag:
		typ, val := r.value()

		r.declare(types.NewConst(pos, r.currPkg, name, typ, val))

	case funcTag, genericFuncTag:
		var tparams []*types.TypeParam
		if tag == genericFuncTag {
			tparams = r.tparamList()
		}
		sig := r.signature(nil, nil, tparams)
		r.declare(types.NewFunc(pos, r.currPkg, name, sig))

	case typeTag, genericTypeTag:
		// Types can be recursive. We need to setup a stub
		// declaration before recursing.
		obj := types.NewTypeName(pos, r.currPkg, name, nil)
		named := types.NewNamed(obj, nil, nil)
		// Declare obj before calling r.tparamList, so the new type name is recognized
		// if used in the constraint of one of its own typeparams (see #48280).
		r.declare(obj)
		if tag == genericTypeTag {
			tparams := r.tparamList()
			named.SetTypeParams(tparams)
		}

		underlying := r.p.typAt(r.uint64(), named).Underlying()
		named.SetUnderlying(underlying)

		if !isInterface(underlying) {
			for n := r.uint64(); n > 0; n-- {
				mpos := r.pos()
				mname := r.ident()
				recv := r.param()

				// If the receiver has any targs, set those as the
				// rparams of the method (since those are the
				// typeparams being used in the method sig/body).
				_, recvNamed := typesinternal.ReceiverNamed(recv)
				targs := recvNamed.TypeArgs()
				var rparams []*types.TypeParam
				if targs.Len() > 0 {
					rparams = make([]*types.TypeParam, targs.Len())
					for i := range rparams {
						rparams[i] = aliases.Unalias(targs.At(i)).(*types.TypeParam)
					}
				}
				msig := r.signature(recv, rparams, nil)

				named.AddMethod(types.NewFunc(mpos, r.currPkg, mname, msig))
			}
		}

	case typeParamTag:
		// We need to "declare" a typeparam in order to have a name that
		// can be referenced recursively (if needed) in the type param's
		// bound.
		if r.p.version < iexportVersionGenerics {
			errorf("unexpected type param type")
		}
		name0 := tparamName(name)
		tn := types.NewTypeName(pos, r.currPkg, name0, nil)
		t := types.NewTypeParam(tn, nil)

		// To handle recursive references to the typeparam within its
		// bound, save the partial type in tparamIndex before reading the bounds.
		id := ident{r.currPkg, name}
		r.p.tparamIndex[id] = t
		var implicit bool
		if r.p.version >= iexportVersionGo1_18 {
			implicit = r.bool()
		}
		constraint := r.typ()
		if implicit {
			iface, _ := aliases.Unalias(constraint).(*types.Interface)
			if iface == nil {
				errorf("non-interface constraint marked implicit")
			}
			iface.MarkImplicit()
		}
		// The constraint type may not be complete, if we
		// are in the middle of a type recursion involving type
		// constraints. So, we defer SetConstraint until we have
		// completely set up all types in ImportData.
		r.p.later = append(r.p.later, setConstraintArgs{t: t, constraint: constraint})

	case varTag:
		typ := r.typ()

		r.declare(types.NewVar(pos, r.currPkg, name, typ))

	default:
		errorf("unexpected tag: %v", tag)
	}
}

func (r *importReader) declare(obj types.Object) {
	obj.Pkg().Scope().Insert(obj)
}

func (r *importReader) value() (typ types.Type, val constant.Value) {
	typ = r.typ()
	if r.p.version >= iexportVersionGo1_18 {
		// TODO: add support for using the kind.
		_ = constant.Kind(r.int64())
	}

	switch b := typ.Underlying().(*types.Basic); b.Info() & types.IsConstType {
	case types.IsBoolean:
		val = constant.MakeBool(r.bool())

	case types.IsString:
		val = constant.MakeString(r.string())

	case types.IsInteger:
		var x big.Int
		r.mpint(&x, b)
		val = constant.Make(&x)

	case types.IsFloat:
		val = r.mpfloat(b)

	case types.IsComplex:
		re := r.mpfloat(b)
		im := r.mpfloat(b)
		val = constant.BinaryOp(re, token.ADD, constant.MakeImag(im))

	default:
		if b.Kind() == types.Invalid {
			val = constant.MakeUnknown()
			return
		}
		errorf("unexpected type %v", typ) // panics
		panic("unreachable")
	}

	return
}

func intSize(b *types.Basic) (signed bool, maxBytes uint) {
	if (b.Info() & types.IsUntyped) != 0 {
		return true, 64
	}

	switch b.Kind() {
	case types.Float32, types.Complex64:
		return true, 3
	case types.Float64, types.Complex128:
		return true, 7
	}

	signed = (b.Info() & types.IsUnsigned) == 0
	switch b.Kind() {
	case types.Int8, types.Uint8:
		maxBytes = 1
	case types.Int16, types.Uint16:
		maxBytes = 2
	case types.Int32, types.Uint32:
		maxBytes = 4
	default:
		maxBytes = 8
	}

	return
}

func (r *importReader) mpint(x *big.Int, typ *types.Basic) {
	signed, maxBytes := intSize(typ)

	maxSmall := 256 - maxBytes
	if signed {
		maxSmall = 256 - 2*maxBytes
	}
	if maxBytes == 1 {
		maxSmall = 256
	}

	n, _ := r.declReader.ReadByte()
	if uint(n) < maxSmall {
		v := int64(n)
		if signed {
			v >>= 1
			if n&1 != 0 {
				v = ^v
			}
		}
		x.SetInt64(v)
		return
	}

	v := -n
	if signed {
		v = -(n &^ 1) >> 1
	}
	if v < 1 || uint(v) > maxBytes {
		errorf("weird decoding: %v, %v => %v", n, signed, v)
	}
	b := make([]byte, v)
	io.ReadFull(&r.declReader, b)
	x.SetBytes(b)
	if signed && n&1 != 0 {
		x.Neg(x)
	}
}

func (r *importReader) mpfloat(typ *types.Basic) constant.Value {
	var mant big.Int
	r.mpint(&mant, typ)
	var f big.Float
	f.SetInt(&mant)
	if f.Sign() != 0 {
		f.SetMantExp(&f, int(r.int64()))
	}
	return constant.Make(&f)
}

func (r *importReader) ident() string {
	return r.string()
}

func (r *importReader) qualifiedIdent() (*types.Package, string) {
	name := r.string()
	pkg := r.pkg()
	return pkg, name
}

func (r *importReader) pos() token.Pos {
	if r.p.shallow {
		// precise offsets are encoded only in shallow mode
		return r.posv2()
	}
	if r.p.version >= iexportVersionPosCol {
		r.posv1()
	} else {
		r.posv0()
	}

	if r.prevFile == "" && r.prevLine == 0 && r.prevColumn == 0 {
		return token.NoPos
	}
	return r.p.fake.pos(r.prevFile, int(r.prevLine), int(r.prevColumn))
}

func (r *importReader) posv0() {
	delta := r.int64()
	if delta != deltaNewFile {
		r.prevLine += delta
	} else if l := r.int64(); l == -1 {
		r.prevLine += deltaNewFile
	} else {
		r.prevFile = r.string()
		r.prevLine = l
	}
}

func (r *importReader) posv1() {
	delta := r.int64()
	r.prevColumn += delta >> 1
	if delta&1 != 0 {
		delta = r.int64()
		r.prevLine += delta >> 1
		if delta&1 != 0 {
			r.prevFile = r.string()
		}
	}
}

func (r *importReader) posv2() token.Pos {
	file := r.uint64()
	if file == 0 {
		return token.NoPos
	}
	tf := r.p.fileAt(file - 1)
	return tf.Pos(int(r.uint64()))
}

func (r *importReader) typ() types.Type {
	return r.p.typAt(r.uint64(), nil)
}

func isInterface(t types.Type) bool {
	_, ok := aliases.Unalias(t).(*types.Interface)
	return ok
}

func (r *importReader) pkg() *types.Package { return r.p.pkgAt(r.uint64()) }
func (r *importReader) string() string      { return r.p.stringAt(r.uint64()) }

func (r *importReader) doType(base *types.Named) (res types.Type) {
	k := r.kind()
	if debug {
		r.p.trace("importing type %d (base: %s)", k, base)
		r.p.indent++
		defer func() {
			r.p.indent--
			r.p.trace("=> %s", res)
		}()
	}
	switch k {
	default:
		errorf("unexpected kind tag in %q: %v", r.p.ipath, k)
		return nil

	case aliasType, definedType:
		pkg, name := r.qualifiedIdent()
		r.p.doDecl(pkg, name)
		return pkg.Scope().Lookup(name).(*types.TypeName).Type()
	case pointerType:
		return types.NewPointer(r.typ())
	case sliceType:
		return types.NewSlice(r.typ())
	case arrayType:
		n := r.uint64()
		return types.NewArray(r.typ(), int64(n))
	case chanType:
		dir := chanDir(int(r.uint64()))
		return types.NewChan(dir, r.typ())
	case mapType:
		return types.NewMap(r.typ(), r.typ())
	case signatureType:
		r.currPkg = r.pkg()
		return r.signature(nil, nil, nil)

	case structType:
		r.currPkg = r.pkg()

		fields := make([]*types.Var, r.uint64())
		tags := make([]string, len(fields))
		for i := range fields {
			var field *types.Var
			if r.p.shallow {
				field, _ = r.objectPathObject().(*types.Var)
			}

			fpos := r.pos()
			fname := r.ident()
			ftyp := r.typ()
			emb := r.bool()
			tag := r.string()

			// Either this is not a shallow import, the field is local, or the
			// encoded objectPath failed to produce an object (a bug).
			//
			// Even in this last, buggy case, fall back on creating a new field. As
			// discussed in iexport.go, this is not correct, but mostly works and is
			// preferable to failing (for now at least).
			if field == nil {
				field = types.NewField(fpos, r.currPkg, fname, ftyp, emb)
			}

			fields[i] = field
			tags[i] = tag
		}
		return types.NewStruct(fields, tags)

	case interfaceType:
		r.currPkg = r.pkg()

		embeddeds := make([]types.Type, r.uint64())
		for i := range embeddeds {
			_ = r.pos()
			embeddeds[i] = r.typ()
		}

		methods := make([]*types.Func, r.uint64())
		for i := range methods {
			var method *types.Func
			if r.p.shallow {
				method, _ = r.objectPathObject().(*types.Func)
			}

			mpos := r.pos()
			mname := r.ident()

			// TODO(mdempsky): Matches bimport.go, but I
			// don't agree with this.
			var recv *types.Var
			if base != nil {
				recv = types.NewVar(token.NoPos, r.currPkg, "", base)
			}
			msig := r.signature(recv, nil, nil)

			if method == nil {
				method = types.NewFunc(mpos, r.currPkg, mname, msig)
			}
			methods[i] = method
		}

		typ := newInterface(methods, embeddeds)
		r.p.interfaceList = append(r.p.interfaceList, typ)
		return typ

	case typeParamType:
		if r.p.version < iexportVersionGenerics {
			errorf("unexpected type param type")
		}
		pkg, name := r.qualifiedIdent()
		id := ident{pkg, name}
		if t, ok := r.p.tparamIndex[id]; ok {
			// We're already in the process of importing this typeparam.
			return t
		}
		// Otherwise, import the definition of the typeparam now.
		r.p.doDecl(pkg, name)
		return r.p.tparamIndex[id]

	case instanceType:
		if r.p.version < iexportVersionGenerics {
			errorf("unexpected instantiation type")
		}
		// pos does not matter for instances: they are positioned on the original
		// type.
		_ = r.pos()
		len := r.uint64()
		targs := make([]types.Type, len)
		for i := range targs {
			targs[i] = r.typ()
		}
		baseType := r.typ()
		// The imported instantiated type doesn't include any methods, so
		// we must always use the methods of the base (orig) type.
		// TODO provide a non-nil *Environment
		t, _ := types.Instantiate(nil, baseType, targs, false)

		// Workaround for golang/go#61561. See the doc for instanceList for details.
		r.p.instanceList = append(r.p.instanceList, t)
		return t

	case unionType:
		if r.p.version < iexportVersionGenerics {
			errorf("unexpected instantiation type")
		}
		terms := make([]*types.Term, r.uint64())
		for i := range terms {
			terms[i] = types.NewTerm(r.bool(), r.typ())
		}
		return types.NewUnion(terms)
	}
}

func (r *importReader) kind() itag {
	return itag(r.uint64())
}

// objectPathObject is the inverse of exportWriter.objectPath.
//
// In shallow mode, certain fields and methods may need to be looked up in an
// imported package. See the doc for exportWriter.objectPath for a full
// explanation.
func (r *importReader) objectPathObject() types.Object {
	objPath := objectpath.Path(r.string())
	if objPath == "" {
		return nil
	}
	pkg := r.pkg()
	obj, err := objectpath.Object(pkg, objPath)
	if err != nil {
		if r.p.reportf != nil {
			r.p.reportf("failed to find object for objectPath %q: %v", objPath, err)
		}
	}
	return obj
}

func (r *importReader) signature(recv *types.Var, rparams []*types.TypeParam, tparams []*types.TypeParam) *types.Signature {
	params := r.paramList()
	results := r.paramList()
	variadic := params.Len() > 0 && r.bool()
	return types.NewSignatureType(recv, rparams, tparams, params, results, variadic)
}

func (r *importReader) tparamList() []*types.TypeParam {
	n := r.uint64()
	if n == 0 {
		return nil
	}
	xs := make([]*types.TypeParam, n)
	for i := range xs {
		// Note: the standard library importer is tolerant of nil types here,
		// though would panic in SetTypeParams.
		xs[i] = aliases.Unalias(r.typ()).(*types.TypeParam)
	}
	return xs
}

func (r *importReader) paramList() *types.Tuple {
	xs := make([]*types.Var, r.uint64())
	for i := range xs {
		xs[i] = r.param()
	}
	return types.NewTuple(xs...)
}

func (r *importReader) param() *types.Var {
	pos := r.pos()
	name := r.ident()
	typ := r.typ()
	return types.NewParam(pos, r.currPkg, name, typ)
}

func (r *importReader) bool() bool {
	return r.uint64() != 0
}

func (r *importReader) int64() int64 {
	n, err := binary.ReadVarint(&r.declReader)
	if err != nil {
		errorf("readVarint: %v", err)
	}
	return n
}

func (r *importReader) uint64() uint64 {
	n, err := binary.ReadUvarint(&r.declReader)
	if err != nil {
		errorf("readUvarint: %v", err)
	}
	return n
}

func (r *importReader) byte() byte {
	x, err := r.declReader.ReadByte()
	if err != nil {
		errorf("declReader.ReadByte: %v", err)
	}
	return x
}<|MERGE_RESOLUTION|>--- conflicted
+++ resolved
@@ -101,11 +101,7 @@
 // If the export data version is not recognized or the format is otherwise
 // compromised, an error is returned.
 func IImportData(fset *token.FileSet, imports map[string]*types.Package, data []byte, path string) (int, *types.Package, error) {
-<<<<<<< HEAD
-	pkgs, err := iimportCommon(fset, GetPackageFromMap(imports), data, false, path, nil)
-=======
 	pkgs, err := iimportCommon(fset, GetPackagesFromMap(imports), data, false, path, false, nil)
->>>>>>> 28e4e290
 	if err != nil {
 		return 0, nil, err
 	}
@@ -114,35 +110,6 @@
 
 // IImportBundle imports a set of packages from the serialized package bundle.
 func IImportBundle(fset *token.FileSet, imports map[string]*types.Package, data []byte) ([]*types.Package, error) {
-<<<<<<< HEAD
-	return iimportCommon(fset, GetPackageFromMap(imports), data, true, "", nil)
-}
-
-// A GetPackageFunc is a function that gets the package with the given path
-// from the importer state, creating it (with the specified name) if necessary.
-// It is an abstraction of the map historically used to memoize package creation.
-//
-// Two calls with the same path must return the same package.
-//
-// If the given getPackage func returns nil, the import will fail.
-type GetPackageFunc = func(path, name string) *types.Package
-
-// GetPackageFromMap returns a GetPackageFunc that retrieves packages from the
-// given map of package path -> package.
-//
-// The resulting func may mutate m: if a requested package is not found, a new
-// package will be inserted into m.
-func GetPackageFromMap(m map[string]*types.Package) GetPackageFunc {
-	return func(path, name string) *types.Package {
-		if _, ok := m[path]; !ok {
-			m[path] = types.NewPackage(path, name)
-		}
-		return m[path]
-	}
-}
-
-func iimportCommon(fset *token.FileSet, getPackage GetPackageFunc, data []byte, bundle bool, path string, insert InsertType) (pkgs []*types.Package, err error) {
-=======
 	return iimportCommon(fset, GetPackagesFromMap(imports), data, true, "", false, nil)
 }
 
@@ -186,7 +153,6 @@
 }
 
 func iimportCommon(fset *token.FileSet, getPackages GetPackagesFunc, data []byte, bundle bool, path string, shallow bool, reportf ReportFunc) (pkgs []*types.Package, err error) {
->>>>>>> 28e4e290
 	const currentVersion = iexportVersionCurrent
 	version := int64(-1)
 	if !debug {
@@ -284,23 +250,9 @@
 		if pkgPath == "" {
 			pkgPath = path
 		}
-<<<<<<< HEAD
-		pkg := getPackage(pkgPath, pkgName)
-		if pkg == nil {
-			errorf("internal error: getPackage returned nil package for %s", pkgPath)
-		} else if pkg.Name() != pkgName {
-			errorf("conflicting names %s and %s for package %q", pkg.Name(), pkgName, path)
-		}
-		if i == 0 && !bundle {
-			p.localpkg = pkg
-		}
-
-		p.pkgCache[pkgPathOff] = pkg
-=======
 		items[i].Name = pkgName
 		items[i].Path = pkgPath
 		items[i].pathOffset = pkgPathOff
->>>>>>> 28e4e290
 
 		// Read index for package.
 		nameIndex := make(map[string]uint64)
