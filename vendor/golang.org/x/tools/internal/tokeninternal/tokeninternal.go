--- conflicted
+++ resolved
@@ -106,69 +106,6 @@
 	}
 }
 
-<<<<<<< HEAD
-// AddExistingFiles adds the specified files to the FileSet if they
-// are not already present. It panics if any pair of files in the
-// resulting FileSet would overlap.
-func AddExistingFiles(fset *token.FileSet, files []*token.File) {
-	// Punch through the FileSet encapsulation.
-	type tokenFileSet struct {
-		// This type remained essentially consistent from go1.16 to go1.21.
-		mutex sync.RWMutex
-		base  int
-		files []*token.File
-		_     *token.File // changed to atomic.Pointer[token.File] in go1.19
-	}
-
-	// If the size of token.FileSet changes, this will fail to compile.
-	const delta = int64(unsafe.Sizeof(tokenFileSet{})) - int64(unsafe.Sizeof(token.FileSet{}))
-	var _ [-delta * delta]int
-
-	type uP = unsafe.Pointer
-	var ptr *tokenFileSet
-	*(*uP)(uP(&ptr)) = uP(fset)
-	ptr.mutex.Lock()
-	defer ptr.mutex.Unlock()
-
-	// Merge and sort.
-	newFiles := append(ptr.files, files...)
-	sort.Slice(newFiles, func(i, j int) bool {
-		return newFiles[i].Base() < newFiles[j].Base()
-	})
-
-	// Reject overlapping files.
-	// Discard adjacent identical files.
-	out := newFiles[:0]
-	for i, file := range newFiles {
-		if i > 0 {
-			prev := newFiles[i-1]
-			if file == prev {
-				continue
-			}
-			if prev.Base()+prev.Size()+1 > file.Base() {
-				panic(fmt.Sprintf("file %s (%d-%d) overlaps with file %s (%d-%d)",
-					prev.Name(), prev.Base(), prev.Base()+prev.Size(),
-					file.Name(), file.Base(), file.Base()+file.Size()))
-			}
-		}
-		out = append(out, file)
-	}
-	newFiles = out
-
-	ptr.files = newFiles
-
-	// Advance FileSet.Base().
-	if len(newFiles) > 0 {
-		last := newFiles[len(newFiles)-1]
-		newBase := last.Base() + last.Size() + 1
-		if ptr.base < newBase {
-			ptr.base = newBase
-		}
-	}
-}
-
-=======
->>>>>>> 28e4e290
 // FileSetFor returns a new FileSet containing a sequence of new Files with
 // the same base, size, and line as the input files, for use in APIs that
 // require a FileSet.
