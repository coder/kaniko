--- conflicted
+++ resolved
@@ -2222,31 +2222,6 @@
 // mmap varies by architecture; see syscall_linux_*.go.
 //sys	munmap(addr uintptr, length uintptr) (err error)
 //sys	mremap(oldaddr uintptr, oldlength uintptr, newlength uintptr, flags int, newaddr uintptr) (xaddr uintptr, err error)
-<<<<<<< HEAD
-
-var mapper = &mremapMmapper{
-	mmapper: mmapper{
-		active: make(map[*byte][]byte),
-		mmap:   mmap,
-		munmap: munmap,
-	},
-	mremap: mremap,
-}
-
-func Mmap(fd int, offset int64, length int, prot int, flags int) (data []byte, err error) {
-	return mapper.Mmap(fd, offset, length, prot, flags)
-}
-
-func Munmap(b []byte) (err error) {
-	return mapper.Munmap(b)
-}
-
-func Mremap(oldData []byte, newLength int, flags int) (data []byte, err error) {
-	return mapper.Mremap(oldData, newLength, flags)
-}
-
-=======
->>>>>>> 28e4e290
 //sys	Madvise(b []byte, advice int) (err error)
 //sys	Mprotect(b []byte, prot int) (err error)
 //sys	Mlock(b []byte) (err error)
@@ -2560,103 +2535,6 @@
 	return int(r), int(e), int(s)
 }
 
-<<<<<<< HEAD
-/*
- * Unimplemented
- */
-// AfsSyscall
-// ArchPrctl
-// Brk
-// ClockNanosleep
-// ClockSettime
-// Clone
-// EpollCtlOld
-// EpollPwait
-// EpollWaitOld
-// Execve
-// Fork
-// Futex
-// GetKernelSyms
-// GetMempolicy
-// GetRobustList
-// GetThreadArea
-// Getpmsg
-// IoCancel
-// IoDestroy
-// IoGetevents
-// IoSetup
-// IoSubmit
-// IoprioGet
-// IoprioSet
-// KexecLoad
-// LookupDcookie
-// Mbind
-// MigratePages
-// Mincore
-// ModifyLdt
-// Mount
-// MovePages
-// MqGetsetattr
-// MqNotify
-// MqOpen
-// MqTimedreceive
-// MqTimedsend
-// MqUnlink
-// Msgctl
-// Msgget
-// Msgrcv
-// Msgsnd
-// Nfsservctl
-// Personality
-// Pselect6
-// Ptrace
-// Putpmsg
-// Quotactl
-// Readahead
-// Readv
-// RemapFilePages
-// RestartSyscall
-// RtSigaction
-// RtSigpending
-// RtSigqueueinfo
-// RtSigreturn
-// RtSigsuspend
-// RtSigtimedwait
-// SchedGetPriorityMax
-// SchedGetPriorityMin
-// SchedGetparam
-// SchedGetscheduler
-// SchedRrGetInterval
-// SchedSetparam
-// SchedYield
-// Security
-// Semctl
-// Semget
-// Semop
-// Semtimedop
-// SetMempolicy
-// SetRobustList
-// SetThreadArea
-// SetTidAddress
-// Sigaltstack
-// Swapoff
-// Swapon
-// Sysfs
-// TimerCreate
-// TimerDelete
-// TimerGetoverrun
-// TimerGettime
-// TimerSettime
-// Tkill (obsolete)
-// Tuxcall
-// Umount2
-// Uselib
-// Utimensat
-// Vfork
-// Vhangup
-// Vserver
-// _Sysctl
-=======
 // Pselect is a wrapper around the Linux pselect6 system call.
 // This version does not modify the timeout argument.
 func Pselect(nfd int, r *FdSet, w *FdSet, e *FdSet, timeout *Timespec, sigmask *Sigset_t) (n int, err error) {
@@ -2713,5 +2591,4 @@
 	return attr, nil
 }
 
-//sys	Cachestat(fd uint, crange *CachestatRange, cstat *Cachestat_t, flags uint) (err error)
->>>>>>> 28e4e290
+//sys	Cachestat(fd uint, crange *CachestatRange, cstat *Cachestat_t, flags uint) (err error)