--- conflicted
+++ resolved
@@ -144,21 +144,6 @@
 		bufsize = unsafe.Sizeof(Statfs_t{}) * uintptr(len(buf))
 	}
 	return getfsstat(bufptr, bufsize, flags)
-}
-
-//sysnb	getresuid(ruid *_C_int, euid *_C_int, suid *_C_int)
-//sysnb	getresgid(rgid *_C_int, egid *_C_int, sgid *_C_int)
-
-func Getresuid() (ruid, euid, suid int) {
-	var r, e, s _C_int
-	getresuid(&r, &e, &s)
-	return int(r), int(e), int(s)
-}
-
-func Getresgid() (rgid, egid, sgid int) {
-	var r, e, s _C_int
-	getresgid(&r, &e, &s)
-	return int(r), int(e), int(s)
 }
 
 //sysnb	getresuid(ruid *_C_int, euid *_C_int, suid *_C_int)
@@ -352,80 +337,5 @@
 //sys	munmap(addr uintptr, length uintptr) (err error)
 //sys	getfsstat(stat *Statfs_t, bufsize uintptr, flags int) (n int, err error)
 //sys	utimensat(dirfd int, path string, times *[2]Timespec, flags int) (err error)
-<<<<<<< HEAD
-
-/*
- * Unimplemented
- */
-// __getcwd
-// __semctl
-// __syscall
-// __sysctl
-// adjfreq
-// break
-// clock_getres
-// clock_gettime
-// clock_settime
-// closefrom
-// execve
-// fhopen
-// fhstat
-// fhstatfs
-// fork
-// futimens
-// getfh
-// getgid
-// getitimer
-// getlogin
-// getthrid
-// ktrace
-// lfs_bmapv
-// lfs_markv
-// lfs_segclean
-// lfs_segwait
-// mincore
-// minherit
-// mount
-// mquery
-// msgctl
-// msgget
-// msgrcv
-// msgsnd
-// nfssvc
-// nnpfspioctl
-// preadv
-// profil
-// pwritev
-// quotactl
-// readv
-// reboot
-// renameat
-// rfork
-// sched_yield
-// semget
-// semop
-// setgroups
-// setitimer
-// setsockopt
-// shmat
-// shmctl
-// shmdt
-// shmget
-// sigaction
-// sigaltstack
-// sigpending
-// sigprocmask
-// sigreturn
-// sigsuspend
-// sysarch
-// syscall
-// threxit
-// thrsigdivert
-// thrsleep
-// thrwakeup
-// vfork
-// writev
-=======
 //sys	pledge(promises *byte, execpromises *byte) (err error)
-//sys	unveil(path *byte, flags *byte) (err error)
->>>>>>> 28e4e290
+//sys	unveil(path *byte, flags *byte) (err error)