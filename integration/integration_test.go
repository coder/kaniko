/*
Copyright 2018 Google LLC

Licensed under the Apache License, Version 2.0 (the "License");
you may not use this file except in compliance with the License.
You may obtain a copy of the License at

    http://www.apache.org/licenses/LICENSE-2.0

Unless required by applicable law or agreed to in writing, software
distributed under the License is distributed on an "AS IS" BASIS,
WITHOUT WARRANTIES OR CONDITIONS OF ANY KIND, either express or implied.
See the License for the specific language governing permissions and
limitations under the License.
*/

package integration

import (
	"encoding/json"
	"flag"
	"fmt"
	"log"
	"math"
	"os"
	"os/exec"
	"path/filepath"
	"strconv"
	"strings"
	"testing"
	"time"

	"github.com/google/go-containerregistry/pkg/name"
	"github.com/google/go-containerregistry/pkg/v1/daemon"

	"github.com/GoogleContainerTools/kaniko/pkg/timing"
	"github.com/GoogleContainerTools/kaniko/pkg/util"
	"github.com/GoogleContainerTools/kaniko/testutil"
)

var config *gcpConfig
var imageBuilder *DockerFileBuilder

const (
	daemonPrefix       = "daemon://"
	dockerfilesPath    = "dockerfiles"
	emptyContainerDiff = `[
     {
       "Image1": "%s",
       "Image2": "%s",
       "DiffType": "File",
       "Diff": {
	 	"Adds": null,
	 	"Dels": null,
	 	"Mods": null
       }
     },
     {
       "Image1": "%s",
       "Image2": "%s",
       "DiffType": "Metadata",
       "Diff": {
	 	"Adds": [],
	 	"Dels": []
       }
     }
   ]`
	dockerfileTestRun = "integration/dockerfiles/Dockerfile_test_run_2"
)

func getDockerMajorVersion() int {
	out, err := exec.Command("docker", "version", "--format", "{{.Server.Version}}").Output()
	if err != nil {
		log.Fatal("Error getting docker version of server:", err)
	}
	versionArr := strings.Split(string(out), ".")

	ver, err := strconv.Atoi(versionArr[0])
	if err != nil {
		log.Fatal("Error getting docker version of server during parsing version string:", err)
	}
	return ver
}

func TestMain(m *testing.M) {
	if !meetsRequirements() {
		fmt.Println("Missing required tools")
		os.Exit(1)
	}
	config = initGCPConfig()

	if config.uploadToGCS {
		contextFile, err := CreateIntegrationTarball()
		if err != nil {
			fmt.Println("Failed to create tarball of integration files for build context", err)
			os.Exit(1)
		}

		fileInBucket, err := UploadFileToBucket(config.gcsBucket, contextFile, contextFile)
		if err != nil {
			fmt.Println("Failed to upload build context", err)
			os.Exit(1)
		}

		err = os.Remove(contextFile)
		if err != nil {
			fmt.Printf("Failed to remove tarball at %s: %s\n", contextFile, err)
			os.Exit(1)
		}

		RunOnInterrupt(func() { DeleteFromBucket(fileInBucket) })
		defer DeleteFromBucket(fileInBucket)
	}

	setupCommands := []struct {
		name    string
		command []string
	}{
		{
			name:    "Building kaniko image",
			command: []string{"docker", "build", "-t", ExecutorImage, "-f", "../deploy/Dockerfile", ".."},
		},
		{
			name:    "Building cache warmer image",
			command: []string{"docker", "build", "-t", WarmerImage, "-f", "../deploy/Dockerfile_warmer", ".."},
		},
		{
			name:    "Building onbuild base image",
			command: []string{"docker", "build", "-t", config.onbuildBaseImage, "-f", "dockerfiles/Dockerfile_onbuild_base", "."},
		},
		{
			name:    "Pushing onbuild base image",
			command: []string{"docker", "push", config.onbuildBaseImage},
		},
		{
			name:    "Building hardlink base image",
			command: []string{"docker", "build", "-t", config.hardlinkBaseImage, "-f", "dockerfiles/Dockerfile_hardlink_base", "."},
		},
		{
			name:    "Pushing hardlink base image",
			command: []string{"docker", "push", config.hardlinkBaseImage},
		},
	}

	for _, setupCmd := range setupCommands {
		fmt.Println(setupCmd.name)
		cmd := exec.Command(setupCmd.command[0], setupCmd.command[1:]...)
		if out, err := RunCommandWithoutTest(cmd); err != nil {
			fmt.Printf("%s failed: %s", setupCmd.name, err)
			fmt.Println(string(out))
			os.Exit(1)
		}
	}

	dockerfiles, err := FindDockerFiles(dockerfilesPath)
	if err != nil {
		fmt.Printf("Coudn't create map of dockerfiles: %s", err)
		os.Exit(1)
	}
	imageBuilder = NewDockerFileBuilder(dockerfiles)

	os.Exit(m.Run())
}

func TestRun(t *testing.T) {
	for dockerfile := range imageBuilder.FilesBuilt {
		t.Run("test_"+dockerfile, func(t *testing.T) {
			dockerfile := dockerfile
			t.Parallel()
			if _, ok := imageBuilder.DockerfilesToIgnore[dockerfile]; ok {
				t.SkipNow()
			}
			if _, ok := imageBuilder.TestCacheDockerfiles[dockerfile]; ok {
				t.SkipNow()
			}

			buildImage(t, dockerfile, imageBuilder)
			imageBuilder.FilesBuilt[dockerfile] = true

			dockerImage := GetDockerImage(config.imageRepo, dockerfile)
			kanikoImage := GetKanikoImage(config.imageRepo, dockerfile)

			// container-diff
			daemonDockerImage := daemonPrefix + dockerImage
			containerdiffCmd := exec.Command("container-diff", "diff", "--no-cache",
				daemonDockerImage, kanikoImage,
				"-q", "--type=file", "--type=metadata", "--json")
			diff := RunCommand(containerdiffCmd, t)
			t.Logf("diff = %s", string(diff))

			expected := fmt.Sprintf(emptyContainerDiff, dockerImage, kanikoImage, dockerImage, kanikoImage)
			checkContainerDiffOutput(t, diff, expected)

		})
	}

	err := logBenchmarks("benchmark")
	if err != nil {
		t.Logf("Failed to create benchmark file: %v", err)
	}
}

<<<<<<< HEAD
func TestGitBuildcontext(t *testing.T) {
	repo := "github.com/GoogleContainerTools/kaniko"
	dockerfile := dockerfileTestRun

	// Build with docker
	dockerImage := GetDockerImage(config.imageRepo, "Dockerfile_test_git")
	dockerCmd := exec.Command("docker",
		append([]string{"build",
			"-t", dockerImage,
			"-f", dockerfile,
			repo})...)
	out, err := RunCommandWithoutTest(dockerCmd)
	if err != nil {
		t.Errorf("Failed to build image %s with docker command \"%s\": %s %s", dockerImage, dockerCmd.Args, err, string(out))
	}

	// Build with kaniko
	kanikoImage := GetKanikoImage(config.imageRepo, "Dockerfile_test_git")
	dockerRunFlags := []string{"run"}
	dockerRunFlags = addServiceAccountFlags(dockerRunFlags, config.serviceAccount)
	dockerRunFlags = append(dockerRunFlags, ExecutorImage,
		"-f", dockerfile,
		"-d", kanikoImage,
		"-c", fmt.Sprintf("git://%s", repo))

	kanikoCmd := exec.Command("docker", dockerRunFlags...)

	out, err = RunCommandWithoutTest(kanikoCmd)
	if err != nil {
		t.Errorf("Failed to build image %s with kaniko command \"%s\": %v %s", dockerImage, kanikoCmd.Args, err, string(out))
=======
func getGitRepo() string {
	var branch, repoSlug string
	if _, ok := os.LookupEnv("TRAVIS"); ok {
		if os.Getenv("TRAVIS_PULL_REQUEST") != "false" {
			branch = os.Getenv("TRAVIS_PULL_REQUEST_BRANCH")
			repoSlug = os.Getenv("TRAVIS_PULL_REQUEST_SLUG")
			log.Printf("Travis CI Pull request source repo: %s branch: %s\n", repoSlug, branch)
		} else {
			branch = os.Getenv("TRAVIS_BRANCH")
			repoSlug = os.Getenv("TRAVIS_REPO_SLUG")
			log.Printf("Travis CI pepo: %s branch: %s\n", repoSlug, branch)
		}
		return "github.com/" + repoSlug + "#refs/heads/" + branch
>>>>>>> 8bdcb4f5
	}
	return "github.com/GoogleContainerTools/kaniko"
}

<<<<<<< HEAD
func TestGitBuildContextWithBranch(t *testing.T) {
	repo := "github.com/GoogleContainerTools/kaniko#refs/tags/v0.10.0"
	dockerfile := dockerfileTestRun
=======
func TestGitBuildcontext(t *testing.T) {
	repo := getGitRepo()
	dockerfile := "integration/dockerfiles/Dockerfile_test_run_2"
>>>>>>> 8bdcb4f5

	// Build with docker
	dockerImage := GetDockerImage(config.imageRepo, "Dockerfile_test_git")
	dockerCmd := exec.Command("docker",
		append([]string{"build",
			"-t", dockerImage,
			"-f", dockerfile,
			repo})...)
	out, err := RunCommandWithoutTest(dockerCmd)
	if err != nil {
		t.Errorf("Failed to build image %s with docker command \"%s\": %s %s", dockerImage, dockerCmd.Args, err, string(out))
	}

	// Build with kaniko
	kanikoImage := GetKanikoImage(config.imageRepo, "Dockerfile_test_git")
	dockerRunFlags := []string{"run", "--net=host"}
	dockerRunFlags = addServiceAccountFlags(dockerRunFlags, config.serviceAccount)
	dockerRunFlags = append(dockerRunFlags, ExecutorImage,
		"-f", dockerfile,
		"-d", kanikoImage,
		"-c", fmt.Sprintf("git://%s", repo))

	kanikoCmd := exec.Command("docker", dockerRunFlags...)

	out, err = RunCommandWithoutTest(kanikoCmd)
	if err != nil {
		t.Errorf("Failed to build image %s with kaniko command \"%s\": %v %s", dockerImage, kanikoCmd.Args, err, string(out))
	}

	// container-diff
	daemonDockerImage := daemonPrefix + dockerImage
	containerdiffCmd := exec.Command("container-diff", "diff", "--no-cache",
		daemonDockerImage, kanikoImage,
		"-q", "--type=file", "--type=metadata", "--json")
	diff := RunCommand(containerdiffCmd, t)
	t.Logf("diff = %s", string(diff))

	expected := fmt.Sprintf(emptyContainerDiff, dockerImage, kanikoImage, dockerImage, kanikoImage)
	checkContainerDiffOutput(t, diff, expected)
}

func TestBuildViaRegistryMirror(t *testing.T) {
	repo := "github.com/GoogleContainerTools/kaniko"

	// Build with docker
	dockerImage := GetDockerImage(config.imageRepo, "Dockerfile_test_git")
	dockerfile := dockerfileTestRun
	dockerCmd := exec.Command("docker",
		append([]string{"build",
			"-t", dockerImage,
			"-f", dockerfile,
			repo})...)
	out, err := RunCommandWithoutTest(dockerCmd)
	if err != nil {
		t.Errorf("Failed to build image %s with docker command \"%s\": %s %s", dockerImage, dockerCmd.Args, err, string(out))
	}

	// Build with kaniko
	kanikoImage := GetKanikoImage(config.imageRepo, "Dockerfile_test_git")
	dockerfile = "integration/dockerfiles/Dockerfile_registry_mirror"
	kanikoCmd := exec.Command("docker",
		append([]string{"run",
			"-v", os.Getenv("HOME") + "/.config/gcloud:/root/.config/gcloud",
                	ExecutorImage,
			"-f", dockerfile,
			"-d", kanikoImage,
			"--registry-mirror", "gcr.io",
                        contextFlag, contextPath
			"-b", config.gcsBucket)...)

	out, err = RunCommandWithoutTest(kanikoCmd)
	if err != nil {
		t.Errorf("Failed to build image %s with kaniko command \"%s\": %v %s", dockerImage, kanikoCmd.Args, err, string(out))
	}

	// container-diff
	daemonDockerImage := daemonPrefix + dockerImage
	containerdiffCmd := exec.Command("container-diff", "diff", "--no-cache",
		daemonDockerImage, kanikoImage,
		"-q", "--type=file", "--type=metadata", "--json")
	diff := RunCommand(containerdiffCmd, t)
	t.Logf("diff = %s", string(diff))

	expected := fmt.Sprintf(emptyContainerDiff, dockerImage, kanikoImage, dockerImage, kanikoImage)
	checkContainerDiffOutput(t, diff, expected)
}

func TestLayers(t *testing.T) {
	offset := map[string]int{
		"Dockerfile_test_add":     12,
		"Dockerfile_test_scratch": 3,
	}
	for dockerfile := range imageBuilder.FilesBuilt {
		t.Run("test_layer_"+dockerfile, func(t *testing.T) {
			dockerfile := dockerfile

			t.Parallel()
			if _, ok := imageBuilder.DockerfilesToIgnore[dockerfile]; ok {
				t.SkipNow()
			}

			buildImage(t, dockerfile, imageBuilder)
			imageBuilder.FilesBuilt[dockerfile] = true

			// Pull the kaniko image
			dockerImage := GetDockerImage(config.imageRepo, dockerfile)
			kanikoImage := GetKanikoImage(config.imageRepo, dockerfile)
			pullCmd := exec.Command("docker", "pull", kanikoImage)
			RunCommand(pullCmd, t)
			checkLayers(t, dockerImage, kanikoImage, offset[dockerfile])
		})
	}

	err := logBenchmarks("benchmark_layers")
	if err != nil {
		t.Logf("Failed to create benchmark file: %v", err)
	}
}

func buildImage(t *testing.T, dockerfile string, imageBuilder *DockerFileBuilder) {
	if imageBuilder.FilesBuilt[dockerfile] {
		return
	}

	if err := imageBuilder.BuildImage(config, dockerfilesPath, dockerfile); err != nil {
		t.Errorf("Error building image: %s", err)
		t.FailNow()
	}

	return
}

// Build each image with kaniko twice, and then make sure they're exactly the same
func TestCache(t *testing.T) {
	populateVolumeCache()
	for dockerfile := range imageBuilder.TestCacheDockerfiles {
		t.Run("test_cache_"+dockerfile, func(t *testing.T) {
			dockerfile := dockerfile
			t.Parallel()

			cache := filepath.Join(config.imageRepo, "cache", fmt.Sprintf("%v", time.Now().UnixNano()))
			// Build the initial image which will cache layers
			if err := imageBuilder.buildCachedImages(config, cache, dockerfilesPath, 0); err != nil {
				t.Fatalf("error building cached image for the first time: %v", err)
			}
			// Build the second image which should pull from the cache
			if err := imageBuilder.buildCachedImages(config, cache, dockerfilesPath, 1); err != nil {
				t.Fatalf("error building cached image for the first time: %v", err)
			}
			// Make sure both images are the same
			kanikoVersion0 := GetVersionedKanikoImage(config.imageRepo, dockerfile, 0)
			kanikoVersion1 := GetVersionedKanikoImage(config.imageRepo, dockerfile, 1)

			// container-diff
			containerdiffCmd := exec.Command("container-diff", "diff",
				kanikoVersion0, kanikoVersion1,
				"-q", "--type=file", "--type=metadata", "--json")

			diff := RunCommand(containerdiffCmd, t)
			t.Logf("diff = %s", diff)

			expected := fmt.Sprintf(emptyContainerDiff, kanikoVersion0, kanikoVersion1, kanikoVersion0, kanikoVersion1)
			checkContainerDiffOutput(t, diff, expected)
		})
	}

	if err := logBenchmarks("benchmark_cache"); err != nil {
		t.Logf("Failed to create benchmark file: %v", err)
	}
}

func TestRelativePaths(t *testing.T) {

	dockerfile := "Dockerfile_test_copy"

	t.Run("test_relative_"+dockerfile, func(t *testing.T) {
		t.Parallel()
		imageBuilder.buildRelativePathsImage(config.imageRepo, dockerfile, config.serviceAccount)

		dockerImage := GetDockerImage(config.imageRepo, dockerfile)
		kanikoImage := GetKanikoImage(config.imageRepo, dockerfile)

		// container-diff
		daemonDockerImage := daemonPrefix + dockerImage
		containerdiffCmd := exec.Command("container-diff", "diff", "--no-cache",
			daemonDockerImage, kanikoImage,
			"-q", "--type=file", "--type=metadata", "--json")
		diff := RunCommand(containerdiffCmd, t)
		t.Logf("diff = %s", string(diff))

		expected := fmt.Sprintf(emptyContainerDiff, dockerImage, kanikoImage, dockerImage, kanikoImage)
		checkContainerDiffOutput(t, diff, expected)
	})
}

type fileDiff struct {
	Name string
	Size int
}

type fileDiffResult struct {
	Adds []fileDiff
	Dels []fileDiff
}

type metaDiffResult struct {
	Adds []string
	Dels []string
}

type diffOutput struct {
	Image1   string
	Image2   string
	DiffType string
	Diff     interface{}
}

func (diff *diffOutput) UnmarshalJSON(data []byte) error {
	type Alias diffOutput
	aux := &struct{ *Alias }{Alias: (*Alias)(diff)}
	var rawJSON json.RawMessage
	aux.Diff = &rawJSON
	err := json.Unmarshal(data, &aux)
	if err != nil {
		return err
	}
	switch diff.DiffType {
	case "File":
		var dst fileDiffResult
		err = json.Unmarshal(rawJSON, &dst)
		diff.Diff = &dst
	case "Metadata":
		var dst metaDiffResult
		err = json.Unmarshal(rawJSON, &dst)
		diff.Diff = &dst
	}
	if err != nil {
		return err
	}
	return err
}

var allowedDiffPaths = []string{"/sys"}

func checkContainerDiffOutput(t *testing.T, diff []byte, expected string) {
	// Let's compare the json objects themselves instead of strings to avoid
	// issues with spaces and indents
	t.Helper()

	diffInt := []diffOutput{}
	expectedInt := []diffOutput{}

	err := json.Unmarshal(diff, &diffInt)
	if err != nil {
		t.Error(err)
	}

	err = json.Unmarshal([]byte(expected), &expectedInt)
	if err != nil {
		t.Error(err)
	}

	// Some differences (whitelisted paths, etc.) are known and expected.
	fdr := diffInt[0].Diff.(*fileDiffResult)
	fdr.Adds = filterFileDiff(fdr.Adds)
	fdr.Dels = filterFileDiff(fdr.Dels)
	// Remove some of the meta diffs that shouldn't be checked
	mdr := diffInt[1].Diff.(*metaDiffResult)
	mdr.Adds = filterMetaDiff(mdr.Adds)
	mdr.Dels = filterMetaDiff(mdr.Dels)

	testutil.CheckErrorAndDeepEqual(t, false, nil, expectedInt, diffInt)
}

func filterMetaDiff(metaDiff []string) []string {
	// TODO remove this once we agree testing shouldn't run on docker 18.xx
	// currently docker 18.xx will build an image with Metadata set
	// ArgsEscaped: true, however Docker 19.xx will build an image and have
	// ArgsEscaped: false
	if config.dockerMajorVersion == 19 {
		return metaDiff
	}
	newDiffs := []string{}
	for _, meta := range metaDiff {
		if !strings.HasPrefix(meta, "ArgsEscaped") {
			newDiffs = append(newDiffs, meta)
		}
	}
	return newDiffs
}

func filterFileDiff(f []fileDiff) []fileDiff {
	var newDiffs []fileDiff
	for _, diff := range f {
		isWhitelisted := false
		for _, p := range allowedDiffPaths {
			if util.HasFilepathPrefix(diff.Name, p, false) {
				isWhitelisted = true
				break
			}
		}
		if !isWhitelisted {
			newDiffs = append(newDiffs, diff)
		}
	}
	return newDiffs
}

func checkLayers(t *testing.T, image1, image2 string, offset int) {
	t.Helper()
	img1, err := getImageDetails(image1)
	if err != nil {
		t.Fatalf("Couldn't get details from image reference for (%s): %s", image1, err)
	}

	img2, err := getImageDetails(image2)
	if err != nil {
		t.Fatalf("Couldn't get details from image reference for (%s): %s", image2, err)
	}

	actualOffset := int(math.Abs(float64(img1.numLayers - img2.numLayers)))
	if actualOffset != offset {
		t.Fatalf("Difference in number of layers in each image is %d but should be %d. Image 1: %s, Image 2: %s", actualOffset, offset, img1, img2)
	}
}

func getImageDetails(image string) (*imageDetails, error) {
	ref, err := name.ParseReference(image, name.WeakValidation)
	if err != nil {
		return nil, fmt.Errorf("Couldn't parse referance to image %s: %s", image, err)
	}
	imgRef, err := daemon.Image(ref)
	if err != nil {
		return nil, fmt.Errorf("Couldn't get reference to image %s from daemon: %s", image, err)
	}
	layers, err := imgRef.Layers()
	if err != nil {
		return nil, fmt.Errorf("Error getting layers for image %s: %s", image, err)
	}
	digest, err := imgRef.Digest()
	if err != nil {
		return nil, fmt.Errorf("Error getting digest for image %s: %s", image, err)
	}
	return &imageDetails{
		name:      image,
		numLayers: len(layers),
		digest:    digest.Hex,
	}, nil
}

func logBenchmarks(benchmark string) error {
	if b, err := strconv.ParseBool(os.Getenv("BENCHMARK")); err == nil && b {
		f, err := os.Create(benchmark)
		if err != nil {
			return err
		}
		f.WriteString(timing.Summary())
		defer f.Close()
	}
	return nil
}

type gcpConfig struct {
	gcsBucket          string
	imageRepo          string
	onbuildBaseImage   string
	hardlinkBaseImage  string
	serviceAccount     string
	dockerMajorVersion int
	uploadToGCS        bool
}

type imageDetails struct {
	name      string
	numLayers int
	digest    string
}

func (i imageDetails) String() string {
	return fmt.Sprintf("Image: [%s] Digest: [%s] Number of Layers: [%d]", i.name, i.digest, i.numLayers)
}

func initGCPConfig() *gcpConfig {
	var c gcpConfig
	flag.StringVar(&c.gcsBucket, "bucket", "gs://kaniko-test-bucket", "The gcs bucket argument to uploaded the tar-ed contents of the `integration` dir to.")
	flag.StringVar(&c.imageRepo, "repo", "gcr.io/kaniko-test", "The (docker) image repo to build and push images to during the test. `gcloud` must be authenticated with this repo or serviceAccount must be set.")
	flag.StringVar(&c.serviceAccount, "serviceAccount", "", "The path to the service account push images to GCR and upload/download files to GCS.")
	flag.BoolVar(&c.uploadToGCS, "uploadToGCS", true, "Upload the tar-ed contents of `integration` dir to GCS bucket. Default is true. Set this to false to prevent uploading.")
	flag.Parse()

	if len(c.serviceAccount) > 0 {
		absPath, err := filepath.Abs("../" + c.serviceAccount)
		if err != nil {
			log.Fatalf("Error getting absolute path for service account: %s\n", c.serviceAccount)
		}
		if _, err := os.Stat(absPath); os.IsNotExist(err) {
			log.Fatalf("Service account does not exist: %s\n", absPath)
		}
		c.serviceAccount = absPath
		os.Setenv("GOOGLE_APPLICATION_CREDENTIALS", absPath)
	}

	if c.gcsBucket == "" || c.imageRepo == "" {
		log.Fatalf("You must provide a gcs bucket (\"%s\" was provided) and a docker repo (\"%s\" was provided)", c.gcsBucket, c.imageRepo)
	}
	if !strings.HasSuffix(c.imageRepo, "/") {
		c.imageRepo = c.imageRepo + "/"
	}
	c.dockerMajorVersion = getDockerMajorVersion()
	c.onbuildBaseImage = c.imageRepo + "onbuild-base:latest"
	c.hardlinkBaseImage = c.imageRepo + "hardlink-base:latest"
	return &c
}

func meetsRequirements() bool {
	requiredTools := []string{"container-diff", "gsutil"}
	hasRequirements := true
	for _, tool := range requiredTools {
		_, err := exec.LookPath(tool)
		if err != nil {
			fmt.Printf("You must have %s installed and on your PATH\n", tool)
			hasRequirements = false
		}
	}
	return hasRequirements
}<|MERGE_RESOLUTION|>--- conflicted
+++ resolved
@@ -200,38 +200,6 @@
 	}
 }
 
-<<<<<<< HEAD
-func TestGitBuildcontext(t *testing.T) {
-	repo := "github.com/GoogleContainerTools/kaniko"
-	dockerfile := dockerfileTestRun
-
-	// Build with docker
-	dockerImage := GetDockerImage(config.imageRepo, "Dockerfile_test_git")
-	dockerCmd := exec.Command("docker",
-		append([]string{"build",
-			"-t", dockerImage,
-			"-f", dockerfile,
-			repo})...)
-	out, err := RunCommandWithoutTest(dockerCmd)
-	if err != nil {
-		t.Errorf("Failed to build image %s with docker command \"%s\": %s %s", dockerImage, dockerCmd.Args, err, string(out))
-	}
-
-	// Build with kaniko
-	kanikoImage := GetKanikoImage(config.imageRepo, "Dockerfile_test_git")
-	dockerRunFlags := []string{"run"}
-	dockerRunFlags = addServiceAccountFlags(dockerRunFlags, config.serviceAccount)
-	dockerRunFlags = append(dockerRunFlags, ExecutorImage,
-		"-f", dockerfile,
-		"-d", kanikoImage,
-		"-c", fmt.Sprintf("git://%s", repo))
-
-	kanikoCmd := exec.Command("docker", dockerRunFlags...)
-
-	out, err = RunCommandWithoutTest(kanikoCmd)
-	if err != nil {
-		t.Errorf("Failed to build image %s with kaniko command \"%s\": %v %s", dockerImage, kanikoCmd.Args, err, string(out))
-=======
 func getGitRepo() string {
 	var branch, repoSlug string
 	if _, ok := os.LookupEnv("TRAVIS"); ok {
@@ -245,20 +213,13 @@
 			log.Printf("Travis CI pepo: %s branch: %s\n", repoSlug, branch)
 		}
 		return "github.com/" + repoSlug + "#refs/heads/" + branch
->>>>>>> 8bdcb4f5
 	}
 	return "github.com/GoogleContainerTools/kaniko"
 }
-
-<<<<<<< HEAD
-func TestGitBuildContextWithBranch(t *testing.T) {
-	repo := "github.com/GoogleContainerTools/kaniko#refs/tags/v0.10.0"
-	dockerfile := dockerfileTestRun
-=======
+  
 func TestGitBuildcontext(t *testing.T) {
 	repo := getGitRepo()
 	dockerfile := "integration/dockerfiles/Dockerfile_test_run_2"
->>>>>>> 8bdcb4f5
 
 	// Build with docker
 	dockerImage := GetDockerImage(config.imageRepo, "Dockerfile_test_git")
