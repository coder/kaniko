/*
Copyright 2018 Google LLC

Licensed under the Apache License, Version 2.0 (the "License");
you may not use this file except in compliance with the License.
You may obtain a copy of the License at

    http://www.apache.org/licenses/LICENSE-2.0

Unless required by applicable law or agreed to in writing, software
distributed under the License is distributed on an "AS IS" BASIS,
WITHOUT WARRANTIES OR CONDITIONS OF ANY KIND, either express or implied.
See the License for the specific language governing permissions and
limitations under the License.
*/

package commands

import (
	"github.com/GoogleContainerTools/kaniko/pkg/constants"
<<<<<<< HEAD
	"os"
	"path/filepath"
	"strings"

=======
>>>>>>> 168bed87
	"github.com/GoogleContainerTools/kaniko/pkg/util"
	"github.com/docker/docker/builder/dockerfile/instructions"
	"github.com/google/go-containerregistry/v1"
	"github.com/sirupsen/logrus"
	"os"
	"path/filepath"
	"strings"
)

type CopyCommand struct {
	cmd           *instructions.CopyCommand
	buildcontext  string
	snapshotFiles []string
}

func (c *CopyCommand) ExecuteCommand(config *v1.Config) error {
	srcs := c.cmd.SourcesAndDest[:len(c.cmd.SourcesAndDest)-1]
	dest := c.cmd.SourcesAndDest[len(c.cmd.SourcesAndDest)-1]

	logrus.Infof("cmd: copy %s", srcs)
	logrus.Infof("dest: %s", dest)

	// Resolve from
	if c.cmd.From != "" {
		c.buildcontext = filepath.Join(constants.BuildContextDir, c.cmd.From)
	}
	// First, resolve any environment replacement
	resolvedEnvs, err := util.ResolveEnvironmentReplacementList(c.cmd.SourcesAndDest, config.Env, true)
	if err != nil {
		return err
	}
	dest = resolvedEnvs[len(resolvedEnvs)-1]
	// Resolve wildcards and get a list of resolved sources
	srcs, err = util.ResolveSources(resolvedEnvs, c.buildcontext)
	if err != nil {
		return err
	}
	// For each source, iterate through and copy it over
	for _, src := range srcs {
		fullPath := filepath.Join(c.buildcontext, src)
		fi, err := os.Lstat(fullPath)
		if err != nil {
			return err
		}
		cwd := config.WorkingDir
		if cwd == "" {
			cwd = constants.RootDir
		}
<<<<<<< HEAD
		destPath, err := util.DestinationFilepath(src, dest, config.WorkingDir)
=======
		destPath, err := util.DestinationFilepath(src, dest, cwd)
>>>>>>> 168bed87
		if err != nil {
			return err
		}
		if fi.IsDir() {
			if !filepath.IsAbs(dest) {
				// we need to add '/' to the end to indicate the destination is a directory
				dest = filepath.Join(cwd, dest) + "/"
			}
			if err := util.CopyDir(fullPath, dest); err != nil {
				return err
			}
			copiedFiles, err := util.Files(dest)
			if err != nil {
				return err
			}
			c.snapshotFiles = append(c.snapshotFiles, copiedFiles...)
		} else if fi.Mode()&os.ModeSymlink != 0 {
			// If file is a symlink, we want to create the same relative symlink
			if err := util.CopySymlink(fullPath, destPath); err != nil {
				return err
			}
			c.snapshotFiles = append(c.snapshotFiles, destPath)
		} else {
			// ... Else, we want to copy over a file
			if err := util.CopyFile(fullPath, destPath); err != nil {
				return err
			}
			c.snapshotFiles = append(c.snapshotFiles, destPath)
		}
	}
	return nil
}

// FilesToSnapshot should return an empty array if still nil; no files were changed
func (c *CopyCommand) FilesToSnapshot() []string {
	return c.snapshotFiles
}

// CreatedBy returns some information about the command for the image config
func (c *CopyCommand) CreatedBy() string {
	return strings.Join(c.cmd.SourcesAndDest, " ")
}<|MERGE_RESOLUTION|>--- conflicted
+++ resolved
@@ -18,13 +18,6 @@
 
 import (
 	"github.com/GoogleContainerTools/kaniko/pkg/constants"
-<<<<<<< HEAD
-	"os"
-	"path/filepath"
-	"strings"
-
-=======
->>>>>>> 168bed87
 	"github.com/GoogleContainerTools/kaniko/pkg/util"
 	"github.com/docker/docker/builder/dockerfile/instructions"
 	"github.com/google/go-containerregistry/v1"
@@ -49,7 +42,7 @@
 
 	// Resolve from
 	if c.cmd.From != "" {
-		c.buildcontext = filepath.Join(constants.BuildContextDir, c.cmd.From)
+		c.buildcontext = filepath.Join(constants.KanikoDir, c.cmd.From)
 	}
 	// First, resolve any environment replacement
 	resolvedEnvs, err := util.ResolveEnvironmentReplacementList(c.cmd.SourcesAndDest, config.Env, true)
@@ -73,11 +66,7 @@
 		if cwd == "" {
 			cwd = constants.RootDir
 		}
-<<<<<<< HEAD
-		destPath, err := util.DestinationFilepath(src, dest, config.WorkingDir)
-=======
 		destPath, err := util.DestinationFilepath(src, dest, cwd)
->>>>>>> 168bed87
 		if err != nil {
 			return err
 		}
