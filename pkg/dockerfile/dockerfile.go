/*
Copyright 2018 Google LLC

Licensed under the Apache License, Version 2.0 (the "License");
you may not use this file except in compliance with the License.
You may obtain a copy of the License at

    http://www.apache.org/licenses/LICENSE-2.0

Unless required by applicable law or agreed to in writing, software
distributed under the License is distributed on an "AS IS" BASIS,
WITHOUT WARRANTIES OR CONDITIONS OF ANY KIND, either express or implied.
See the License for the specific language governing permissions and
limitations under the License.
*/

package dockerfile

import (
	"bytes"
	"fmt"
	"io"
	"net/http"
	"os"
	"regexp"
	"strconv"
	"strings"

	v1 "github.com/google/go-containerregistry/pkg/v1"
	"github.com/sirupsen/logrus"

	"github.com/GoogleContainerTools/kaniko/pkg/config"
	"github.com/GoogleContainerTools/kaniko/pkg/util"
	"github.com/moby/buildkit/frontend/dockerfile/instructions"
	"github.com/moby/buildkit/frontend/dockerfile/parser"
	"github.com/pkg/errors"
)

func ParseStages(opts *config.KanikoOptions) ([]instructions.Stage, []instructions.ArgCommand, error) {
	var err error
	var d []uint8
<<<<<<< HEAD
	if opts.DockerfileContent != "" {
		d = []uint8(opts.DockerfileContent)
	} else {
		match, _ := regexp.MatchString("^https?://", opts.DockerfilePath)
		if match {
			response, e := http.Get(opts.DockerfilePath) //nolint:noctx
			if e != nil {
				return nil, nil, e
			}
			d, err = ioutil.ReadAll(response.Body)
		} else {
			d, err = ioutil.ReadFile(opts.DockerfilePath)
		}
=======
	match, _ := regexp.MatchString("^https?://", opts.DockerfilePath)
	if match {
		response, e := http.Get(opts.DockerfilePath) //nolint:noctx
		if e != nil {
			return nil, nil, e
		}
		d, err = io.ReadAll(response.Body)
	} else {
		d, err = os.ReadFile(opts.DockerfilePath)
>>>>>>> 28e4e290
	}
	

	if err != nil {
		return nil, nil, errors.Wrap(err, fmt.Sprintf("reading dockerfile at path %s", opts.DockerfilePath))
	}

	stages, metaArgs, err := Parse(d)
	if err != nil {
		return nil, nil, errors.Wrap(err, "parsing dockerfile")
	}

<<<<<<< HEAD
	metaArgs, err = expandNested(metaArgs, opts.BuildArgs)
=======
	metaArgs, err = expandNestedArgs(metaArgs, opts.BuildArgs)
>>>>>>> 28e4e290
	if err != nil {
		return nil, nil, errors.Wrap(err, "expanding meta ARGs")
	}

	return stages, metaArgs, nil
}

// baseImageIndex returns the index of the stage the current stage is built off
// returns -1 if the current stage isn't built off a previous stage
func baseImageIndex(currentStage int, stages []instructions.Stage) int {
	currentStageBaseName := strings.ToLower(stages[currentStage].BaseName)

	for i, stage := range stages {
		if i > currentStage {
			break
		}
		if stage.Name == currentStageBaseName {
			return i
		}
	}

	return -1
}

// Parse parses the contents of a Dockerfile and returns a list of commands
func Parse(b []byte) ([]instructions.Stage, []instructions.ArgCommand, error) {
	p, err := parser.Parse(bytes.NewReader(b))
	if err != nil {
		return nil, nil, err
	}
	stages, metaArgs, err := instructions.Parse(p.AST)
	if err != nil {
		return nil, nil, err
	}

	metaArgs, err = stripEnclosingQuotes(metaArgs)
	if err != nil {
		return nil, nil, err
	}

	return stages, metaArgs, nil
}

// expandNestedArgs tries to resolve nested ARG value against the previously defined ARGs
func expandNestedArgs(metaArgs []instructions.ArgCommand, buildArgs []string) ([]instructions.ArgCommand, error) {
	var prevArgs []string
	for i, marg := range metaArgs {
		for j, arg := range marg.Args {
			v := arg.Value
			if v != nil {
				val, err := util.ResolveEnvironmentReplacement(*v, append(prevArgs, buildArgs...), false)
				if err != nil {
					return nil, err
				}
				prevArgs = append(prevArgs, arg.Key+"="+val)
				arg.Value = &val
				metaArgs[i].Args[j] = arg
			}
		}
	}
	return metaArgs, nil
}

// stripEnclosingQuotes removes quotes enclosing the value of each instructions.ArgCommand in a slice
// if the quotes are escaped it leaves them
func stripEnclosingQuotes(metaArgs []instructions.ArgCommand) ([]instructions.ArgCommand, error) {
	for i, marg := range metaArgs {
		for j, arg := range marg.Args {
			v := arg.Value
			if v != nil {
				val, err := extractValFromQuotes(*v)
				if err != nil {
					return nil, err
				}

				arg.Value = &val
				metaArgs[i].Args[j] = arg
			}
		}
	}
	return metaArgs, nil
}

func extractValFromQuotes(val string) (string, error) {
	backSlash := byte('\\')
	if len(val) < 2 {
		return val, nil
	}

	var leader string
	var tail string

	switch char := val[0]; char {
	case '\'', '"':
		leader = string([]byte{char})
	case backSlash:
		switch char := val[1]; char {
		case '\'', '"':
			leader = string([]byte{backSlash, char})
		}
	}

	// If the length of leader is greater than one then it must be an escaped
	// character.
	if len(leader) < 2 {
		switch char := val[len(val)-1]; char {
		case '\'', '"':
			tail = string([]byte{char})
		}
	} else {
		switch char := val[len(val)-2:]; char {
		case `\'`, `\"`:
			tail = char
		}
	}

	if leader != tail {
		logrus.Infof("Leader %s tail %s", leader, tail)
		return "", errors.New("quotes wrapping arg values must be matched")
	}

	if leader == "" {
		return val, nil
	}

	if len(leader) == 2 {
		return val, nil
	}

	return val[1 : len(val)-1], nil
}

// targetStage returns the index of the target stage kaniko is trying to build
func targetStage(stages []instructions.Stage, target string) (int, error) {
	if target == "" {
		return len(stages) - 1, nil
	}
	for i, stage := range stages {
		if strings.EqualFold(stage.Name, target) {
			return i, nil
		}
	}
	return -1, fmt.Errorf("%s is not a valid target build stage", target)
}

// ParseCommands parses an array of commands into an array of instructions.Command; used for onbuild
func ParseCommands(cmdArray []string) ([]instructions.Command, error) {
	var cmds []instructions.Command
	cmdString := strings.Join(cmdArray, "\n")
	ast, err := parser.Parse(strings.NewReader(cmdString))
	if err != nil {
		return nil, err
	}
	for _, child := range ast.AST.Children {
		cmd, err := instructions.ParseCommand(child)
		if err != nil {
			return nil, err
		}
		cmds = append(cmds, cmd)
	}
	return cmds, nil
}

// SaveStage returns true if the current stage will be needed later in the Dockerfile
func saveStage(index int, stages []instructions.Stage) bool {
	currentStageName := stages[index].Name

	for stageIndex, stage := range stages {
		if stageIndex <= index {
			continue
		}

		if strings.ToLower(stage.BaseName) == currentStageName {
			if stage.BaseName != "" {
				return true
			}
		}
	}

	return false
}

// ResolveCrossStageCommands resolves any calls to previous stages with names to indices
// Ex. --from=secondStage should be --from=1 for easier processing later on
// As third party library lowers stage name in FROM instruction, this function resolves stage case insensitively.
func ResolveCrossStageCommands(cmds []instructions.Command, stageNameToIdx map[string]string) {
	for _, cmd := range cmds {
		switch c := cmd.(type) {
		case *instructions.CopyCommand:
			if c.From != "" {
				if val, ok := stageNameToIdx[strings.ToLower(c.From)]; ok {
					c.From = val
				}
			}
		}
	}
}

// resolveStagesArgs resolves all the args from list of stages
func resolveStagesArgs(stages []instructions.Stage, args []string) error {
	for i, s := range stages {
		resolvedBaseName, err := util.ResolveEnvironmentReplacement(s.BaseName, args, false)
		if err != nil {
			return errors.Wrap(err, fmt.Sprintf("resolving base name %s", s.BaseName))
		}
		if s.BaseName != resolvedBaseName {
			stages[i].BaseName = resolvedBaseName
		}
	}
	return nil
}

func MakeKanikoStages(opts *config.KanikoOptions, stages []instructions.Stage, metaArgs []instructions.ArgCommand) ([]config.KanikoStage, error) {
	targetStage, err := targetStage(stages, opts.Target)
	if err != nil {
		return nil, errors.Wrap(err, "Error finding target stage")
	}
	args := unifyArgs(metaArgs, opts.BuildArgs)
	if err := resolveStagesArgs(stages, args); err != nil {
		return nil, errors.Wrap(err, "resolving args")
	}
	if opts.SkipUnusedStages {
		stages = skipUnusedStages(stages, &targetStage, opts.Target)
	}
	var kanikoStages []config.KanikoStage
	for index, stage := range stages {
		if len(stage.Name) > 0 {
			logrus.Infof("Resolved base name %s to %s", stage.BaseName, stage.Name)
		}
		baseImageIndex := baseImageIndex(index, stages)
		kanikoStages = append(kanikoStages, config.KanikoStage{
			Stage:                  stage,
			BaseImageIndex:         baseImageIndex,
			BaseImageStoredLocally: (baseImageIndex != -1),
			SaveStage:              saveStage(index, stages),
			Final:                  index == targetStage,
			MetaArgs:               metaArgs,
			Index:                  index,
		})
		if index == targetStage {
			break
		}
	}
	return kanikoStages, nil
}

func GetOnBuildInstructions(config *v1.Config, stageNameToIdx map[string]string) ([]instructions.Command, error) {
	if config.OnBuild == nil || len(config.OnBuild) == 0 {
		return nil, nil
	}

	cmds, err := ParseCommands(config.OnBuild)
	if err != nil {
		return nil, err
	}

	// Iterate over commands and replace references to other stages with their index
	ResolveCrossStageCommands(cmds, stageNameToIdx)
	return cmds, nil
}

// unifyArgs returns the unified args between metaArgs and --build-arg
// by default --build-arg overrides metaArgs except when --build-arg is empty
func unifyArgs(metaArgs []instructions.ArgCommand, buildArgs []string) []string {
	argsMap := make(map[string]string)
	for _, marg := range metaArgs {
		for _, arg := range marg.Args {
			if arg.Value != nil {
				argsMap[arg.Key] = *arg.Value
			}
		}
	}
	splitter := "="
	for _, a := range buildArgs {
		s := strings.Split(a, splitter)
		if len(s) > 1 && s[1] != "" {
			argsMap[s[0]] = s[1]
		}
	}
	var args []string
	for k, v := range argsMap {
		args = append(args, fmt.Sprintf("%s=%s", k, v))
	}
	return args
}

// skipUnusedStages returns the list of used stages without the unnecessaries ones
func skipUnusedStages(stages []instructions.Stage, lastStageIndex *int, target string) []instructions.Stage {
	stagesDependencies := make(map[string]bool)
	var onlyUsedStages []instructions.Stage
	idx := *lastStageIndex

	lastStageBaseName := stages[idx].BaseName

	for i := idx; i >= 0; i-- {
		s := stages[i]
		if (s.Name != "" && stagesDependencies[s.Name]) || s.Name == lastStageBaseName || i == idx {
			for _, c := range s.Commands {
				switch cmd := c.(type) {
				case *instructions.CopyCommand:
					stageName := cmd.From
					if copyFromIndex, err := strconv.Atoi(stageName); err == nil {
						stageName = stages[copyFromIndex].Name
					}
					if !stagesDependencies[stageName] {
						stagesDependencies[stageName] = true
					}
				}
			}
			if i != idx {
				stagesDependencies[s.BaseName] = true
			}
		}
	}
	dependenciesLen := len(stagesDependencies)
	if target == "" && dependenciesLen == 0 {
		return stages
	} else if dependenciesLen > 0 {
		for i := 0; i < idx; i++ {
			if stages[i].Name == "" {
				continue
			}
			s := stages[i]
			if stagesDependencies[s.Name] || s.Name == lastStageBaseName {
				onlyUsedStages = append(onlyUsedStages, s)
			}
		}
	}
	onlyUsedStages = append(onlyUsedStages, stages[idx])
	if idx > len(onlyUsedStages)-1 {
		*lastStageIndex = len(onlyUsedStages) - 1
	}

	return onlyUsedStages
}<|MERGE_RESOLUTION|>--- conflicted
+++ resolved
@@ -39,7 +39,6 @@
 func ParseStages(opts *config.KanikoOptions) ([]instructions.Stage, []instructions.ArgCommand, error) {
 	var err error
 	var d []uint8
-<<<<<<< HEAD
 	if opts.DockerfileContent != "" {
 		d = []uint8(opts.DockerfileContent)
 	} else {
@@ -49,23 +48,11 @@
 			if e != nil {
 				return nil, nil, e
 			}
-			d, err = ioutil.ReadAll(response.Body)
+			d, err = io.ReadAll(response.Body)
 		} else {
-			d, err = ioutil.ReadFile(opts.DockerfilePath)
-		}
-=======
-	match, _ := regexp.MatchString("^https?://", opts.DockerfilePath)
-	if match {
-		response, e := http.Get(opts.DockerfilePath) //nolint:noctx
-		if e != nil {
-			return nil, nil, e
-		}
-		d, err = io.ReadAll(response.Body)
-	} else {
-		d, err = os.ReadFile(opts.DockerfilePath)
->>>>>>> 28e4e290
-	}
-	
+			d, err = os.ReadFile(opts.DockerfilePath)
+		}
+	}
 
 	if err != nil {
 		return nil, nil, errors.Wrap(err, fmt.Sprintf("reading dockerfile at path %s", opts.DockerfilePath))
@@ -76,11 +63,7 @@
 		return nil, nil, errors.Wrap(err, "parsing dockerfile")
 	}
 
-<<<<<<< HEAD
-	metaArgs, err = expandNested(metaArgs, opts.BuildArgs)
-=======
 	metaArgs, err = expandNestedArgs(metaArgs, opts.BuildArgs)
->>>>>>> 28e4e290
 	if err != nil {
 		return nil, nil, errors.Wrap(err, "expanding meta ARGs")
 	}
