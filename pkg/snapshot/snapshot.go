--- conflicted
+++ resolved
@@ -157,21 +157,7 @@
 	},
 	)
 	timing.DefaultRun.Stop(timer)
-<<<<<<< HEAD
-=======
-
 	timer = timing.Start("Resolving Paths")
-	resolvedFiles, err := filesystem.ResolvePaths(foundPaths, s.ignorelist)
-	if err != nil {
-		return nil, nil, err
-	}
-
-	resolvedMemFs := make(map[string]bool)
-	for _, f := range resolvedFiles {
-		resolvedMemFs[f] = true
-	}
-
->>>>>>> 8074a708
 	// First handle whiteouts
 	//   Get a list of all the files that existed before this layer
 	existingPaths := s.l.getFlattenedPathsForWhiteOut()
@@ -181,7 +167,7 @@
 
 	for _, path := range foundPaths {
 		delete(existingPaths, path)
-		resolvedFiles, err := filesystem.ResolvePaths([]string{path}, s.whitelist)
+		resolvedFiles, err := filesystem.ResolvePaths([]string{path}, s.ignorelist)
 		if err != nil {
 			return nil, nil, err
 		}
@@ -190,7 +176,7 @@
 			if _, ok := resolvedMemFs[path]; ok {
 				continue
 			}
-			if util.CheckWhitelist(path) {
+			if util.CheckIgnoreList(path) {
 				logrus.Tracef("Not adding %s to layer, as it's whitelisted", path)
 				continue
 			}
@@ -218,28 +204,7 @@
 			}
 		}
 	}
-<<<<<<< HEAD
-=======
-
-	filesToAdd := []string{}
-	for path := range resolvedMemFs {
-		if util.CheckIgnoreList(path) {
-			logrus.Tracef("Not adding %s to layer, as it's ignored", path)
-			continue
-		}
-		// Only add changed files.
-		fileChanged, err := s.l.CheckFileChange(path)
-		if err != nil {
-			return nil, nil, fmt.Errorf("could not check if file has changed %s %s", path, err)
-		}
-		if fileChanged {
-			logrus.Tracef("Adding file %s to layer, because it was changed.", path)
-			filesToAdd = append(filesToAdd, path)
-		}
-	}
-
 	timing.DefaultRun.Stop(timer)
->>>>>>> 8074a708
 	sort.Strings(filesToAdd)
 	// Add files to the layered map
 	for _, file := range filesToAdd {
