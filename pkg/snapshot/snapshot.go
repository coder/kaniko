/*
Copyright 2018 Google LLC

Licensed under the Apache License, Version 2.0 (the "License");
you may not use this file except in compliance with the License.
You may obtain a copy of the License at

    http://www.apache.org/licenses/LICENSE-2.0

Unless required by applicable law or agreed to in writing, software
distributed under the License is distributed on an "AS IS" BASIS,
WITHOUT WARRANTIES OR CONDITIONS OF ANY KIND, either express or implied.
See the License for the specific language governing permissions and
limitations under the License.
*/

package snapshot

import (
	"fmt"
	"io/ioutil"
	"path/filepath"
	"syscall"

	"github.com/GoogleContainerTools/kaniko/pkg/timing"

	"github.com/karrick/godirwalk"

	"github.com/GoogleContainerTools/kaniko/pkg/constants"

	"github.com/GoogleContainerTools/kaniko/pkg/util"
	"github.com/sirupsen/logrus"
)

// For testing
var snapshotPathPrefix = constants.KanikoDir

// Snapshotter holds the root directory from which to take snapshots, and a list of snapshots taken
type Snapshotter struct {
	l         *LayeredMap
	directory string
}

// NewSnapshotter creates a new snapshotter rooted at d
func NewSnapshotter(l *LayeredMap, d string) *Snapshotter {
	return &Snapshotter{l: l, directory: d}
}

// Init initializes a new snapshotter
func (s *Snapshotter) Init() error {
	_, _, err := s.scanFullFilesystem()
	return err
}

// Key returns a string based on the current state of the file system
func (s *Snapshotter) Key() (string, error) {
	return s.l.Key()
}

// TakeSnapshot takes a snapshot of the specified files, avoiding directories in the whitelist, and creates
// a tarball of the changed files. Return contents of the tarball, and whether or not any files were changed
func (s *Snapshotter) TakeSnapshot(files []string) (string, error) {
	f, err := ioutil.TempFile(snapshotPathPrefix, "")
	if err != nil {
		return "", err
	}
	defer f.Close()

	s.l.Snapshot()
	if len(files) == 0 {
		logrus.Info("No files changed in this command, skipping snapshotting.")
		return "", nil
	}
	logrus.Info("Taking snapshot of files...")
	logrus.Debugf("Taking snapshot of files %v", files)

	// Also add parent directories to keep the permission of them correctly.
	filesToAdd := filesWithParentDirs(files)

	// Add files to the layered map
	for _, file := range filesToAdd {
		if err := s.l.Add(file); err != nil {
			return "", fmt.Errorf("Unable to add file %s to layered map: %s", file, err)
		}
	}

	t := util.NewTar(f)
	defer t.Close()
	if err := writeToTar(t, filesToAdd, nil); err != nil {
		return "", err
	}
	return f.Name(), nil
}

// TakeSnapshotFS takes a snapshot of the filesystem, avoiding directories in the whitelist, and creates
// a tarball of the changed files.
func (s *Snapshotter) TakeSnapshotFS() (string, error) {
	f, err := ioutil.TempFile(snapshotPathPrefix, "")
	if err != nil {
		return "", err
	}
	defer f.Close()
	t := util.NewTar(f)
	defer t.Close()

	filesToAdd, filesToWhiteOut, err := s.scanFullFilesystem()
	if err != nil {
		return "", err
	}

	if err := writeToTar(t, filesToAdd, filesToWhiteOut); err != nil {
		return "", err
	}

	return f.Name(), nil
}

func (s *Snapshotter) scanFullFilesystem() ([]string, []string, error) {
	logrus.Info("Taking snapshot of full filesystem...")

	// Some of the operations that follow (e.g. hashing) depend on the file system being synced,
	// for example the hashing function that determines if files are equal uses the mtime of the files,
	// which can lag if sync is not called. Unfortunately there can still be lag if too much data needs
	// to be flushed or the disk does its own caching/buffering.
	syscall.Sync()

	s.l.Snapshot()

	timer := timing.Start("Walking filesystem")
	// Save the fs state in a map to iterate over later.
	memFs := map[string]*godirwalk.Dirent{}
	godirwalk.Walk(s.directory, &godirwalk.Options{
		Callback: func(path string, ent *godirwalk.Dirent) error {
			if util.IsInWhitelist(path) {
				if util.IsDestDir(path) {
					logrus.Debugf("Skipping paths under %s, as it is a whitelisted directory", path)
					return filepath.SkipDir
				}
				return nil
			}
			memFs[path] = ent
			return nil
		},
		Unsorted: true,
	},
	)
	timing.DefaultRun.Stop(timer)

	// First handle whiteouts
	//   Get a list of all the files that existed before this layer
	existingPaths := s.l.getFlattenedPathsForWhiteOut()
	//   Find the delta by removing everything left in this layer.
	for p := range memFs {
		delete(existingPaths, p)
	}
	//   The paths left here are the ones that have been deleted in this layer.
	filesToWhiteOut := []string{}
	for path := range existingPaths {
		// Only add the whiteout if the directory for the file still exists.
		dir := filepath.Dir(path)
		if _, ok := memFs[dir]; ok {
			if s.l.MaybeAddWhiteout(path) {
				logrus.Infof("Adding whiteout for %s", path)
				filesToWhiteOut = append(filesToWhiteOut, path)
			}
		}
	}

	filesToAdd := []string{}
	for path := range memFs {
		if util.CheckWhitelist(path) {
			logrus.Debugf("Not adding %s to layer, as it's whitelisted", path)
			continue
		}
		// Only add changed files.
		fileChanged, err := s.l.CheckFileChange(path)
		if err != nil {
			return nil, nil, err
		}
		if fileChanged {
<<<<<<< HEAD
			logrus.Infof("Adding %s to layer, because it was changed.", path)
=======
			logrus.Debugf("Adding %s to layer, because it was changed.", path)
>>>>>>> 38c1735d
			filesToAdd = append(filesToAdd, path)
		}
	}

	// Also add parent directories to keep the permission of them correctly.
	filesToAdd = filesWithParentDirs(filesToAdd)

	// Add files to the layered map
	for _, file := range filesToAdd {
		if err := s.l.Add(file); err != nil {
			return nil, nil, fmt.Errorf("Unable to add file %s to layered map: %s", file, err)
		}
	}

	return filesToAdd, filesToWhiteOut, nil
}

func writeToTar(t util.Tar, files, whiteouts []string) error {
	timer := timing.Start("Writing tar file")
	defer timing.DefaultRun.Stop(timer)
	// Now create the tar.
	for _, path := range whiteouts {
		if err := t.Whiteout(path); err != nil {
			return err
		}
	}
	for _, path := range files {
		if err := t.AddFileToTar(path); err != nil {
			return err
		}
	}
	return nil
}

func filesWithParentDirs(files []string) []string {
	filesSet := map[string]bool{}

	for _, file := range files {
		file = filepath.Clean(file)
		filesSet[file] = true

		for _, dir := range util.ParentDirectories(file) {
			dir = filepath.Clean(dir)
			filesSet[dir] = true
		}
	}

	newFiles := []string{}
	for file := range filesSet {
		newFiles = append(newFiles, file)
	}

	return newFiles
}<|MERGE_RESOLUTION|>--- conflicted
+++ resolved
@@ -178,11 +178,7 @@
 			return nil, nil, err
 		}
 		if fileChanged {
-<<<<<<< HEAD
-			logrus.Infof("Adding %s to layer, because it was changed.", path)
-=======
 			logrus.Debugf("Adding %s to layer, because it was changed.", path)
->>>>>>> 38c1735d
 			filesToAdd = append(filesToAdd, path)
 		}
 	}
