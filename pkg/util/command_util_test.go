/*
Copyright 2018 Google LLC

Licensed under the Apache License, Version 2.0 (the "License");
you may not use this file except in compliance with the License.
You may obtain a copy of the License at

    http://www.apache.org/licenses/LICENSE-2.0

Unless required by applicable law or agreed to in writing, software
distributed under the License is distributed on an "AS IS" BASIS,
WITHOUT WARRANTIES OR CONDITIONS OF ANY KIND, either express or implied.
See the License for the specific language governing permissions and
limitations under the License.
*/

package util

import (
	"fmt"
	"io/fs"
	"os/user"
	"reflect"
	"sort"
	"strconv"
	"testing"

	"github.com/GoogleContainerTools/kaniko/testutil"
	v1 "github.com/google/go-containerregistry/pkg/v1"
	"github.com/moby/buildkit/frontend/dockerfile/instructions"
)

var testURL = "https://github.com/GoogleContainerTools/runtimes-common/blob/master/LICENSE"

var testEnvReplacement = []struct {
	path         string
	envs         []string
	isFilepath   bool
	expectedPath string
}{
	{
		path: "/simple/path",
		envs: []string{
			"simple=/path/",
		},
		isFilepath:   true,
		expectedPath: "/simple/path",
	},
	{
		path: "/simple/path/",
		envs: []string{
			"simple=/path/",
		},
		isFilepath:   true,
		expectedPath: "/simple/path/",
	},
	{
		path: "$simple",
		envs: []string{
			"simple=/path/",
		},
		isFilepath:   true,
		expectedPath: "/path/",
	},
	{
		path: "${a}/b",
		envs: []string{
			"a=/path/",
			"b=/path2/",
		},
		isFilepath:   true,
		expectedPath: "/path/b",
	},
	{
		path: "/$a/b",
		envs: []string{
			"a=/path/",
			"b=/path2/",
		},
		isFilepath:   true,
		expectedPath: "/path/b",
	},
	{
		path: "/$a/b/",
		envs: []string{
			"a=/path/",
			"b=/path2/",
		},
		isFilepath:   true,
		expectedPath: "/path/b/",
	},
	{
		path: "\\$foo",
		envs: []string{
			"foo=/path/",
		},
		isFilepath:   true,
		expectedPath: "$foo",
	},
	{
		path: "8080/$protocol",
		envs: []string{
			"protocol=udp",
		},
		expectedPath: "8080/udp",
	},
	{
		path: "8080/$protocol",
		envs: []string{
			"protocol=udp",
		},
		expectedPath: "8080/udp",
	},
	{
		path: "$url",
		envs: []string{
			"url=http://example.com",
		},
		isFilepath:   true,
		expectedPath: "http://example.com",
	},
	{
		path: "$url",
		envs: []string{
			"url=http://example.com",
		},
		isFilepath:   false,
		expectedPath: "http://example.com",
	},
}

func Test_EnvReplacement(t *testing.T) {
	for _, test := range testEnvReplacement {
		actualPath, err := ResolveEnvironmentReplacement(test.path, test.envs, test.isFilepath)
		testutil.CheckErrorAndDeepEqual(t, false, err, test.expectedPath, actualPath)

	}
}

var buildContextPath = "../../integration/"

var destinationFilepathTests = []struct {
	src              string
	dest             string
	cwd              string
	expectedFilepath string
}{
	{
		src:              "context/foo",
		dest:             "/foo",
		cwd:              "/",
		expectedFilepath: "/foo",
	},
	{
		src:              "context/foo",
		dest:             "/foodir/",
		cwd:              "/",
		expectedFilepath: "/foodir/foo",
	},
	{
		src:              "context/foo",
		cwd:              "/",
		dest:             "foo",
		expectedFilepath: "/foo",
	},
	{
		src:              "context/bar/",
		cwd:              "/",
		dest:             "pkg/",
		expectedFilepath: "/pkg/",
	},
	{
		src:              "context/bar/",
		cwd:              "/newdir",
		dest:             "pkg/",
		expectedFilepath: "/newdir/pkg/",
	},
	{
		src:              "./context/empty",
		cwd:              "/",
		dest:             "/empty",
		expectedFilepath: "/empty",
	},
	{
		src:              "./context/empty",
		cwd:              "/dir",
		dest:             "/empty",
		expectedFilepath: "/empty",
	},
	{
		src:              "./",
		cwd:              "/",
		dest:             "/dir",
		expectedFilepath: "/dir/",
	},
	{
		src:              "context/foo",
		cwd:              "/test",
		dest:             ".",
		expectedFilepath: "/test/foo",
	},
}

func Test_DestinationFilepath(t *testing.T) {
	for _, test := range destinationFilepathTests {
		actualFilepath, err := DestinationFilepath(test.src, test.dest, test.cwd)
		testutil.CheckErrorAndDeepEqual(t, false, err, test.expectedFilepath, actualFilepath)
	}
}

var urlDestFilepathTests = []struct {
	url          string
	cwd          string
	dest         string
	expectedDest string
	envs         []string
}{
	{
		url:          "https://something/something",
		cwd:          "/test",
		dest:         ".",
		expectedDest: "/test/something",
	},
	{
		url:          "https://something/something",
		cwd:          "/cwd",
		dest:         "/test",
		expectedDest: "/test",
	},
	{
		url:          "https://something/something.tar?foo=bar",
		cwd:          "/cwd",
		dest:         "/dir/",
		expectedDest: "/dir/something.tar",
	},
	{
		url:          "https://something/something",
		cwd:          "/test",
		dest:         "/dest/",
		expectedDest: "/dest/something",
	},
	{
		url:          "https://something/$foo.tar.gz",
		cwd:          "/test",
		dest:         "/foo/",
		expectedDest: "/foo/bar.tar.gz",
		envs:         []string{"foo=bar"},
	},
}

func Test_UrlDestFilepath(t *testing.T) {
	for _, test := range urlDestFilepathTests {
		actualDest, err := URLDestinationFilepath(test.url, test.dest, test.cwd, test.envs)
		testutil.CheckErrorAndDeepEqual(t, false, err, test.expectedDest, actualDest)
	}
}

var matchSourcesTests = []struct {
	srcs          []string
	files         []string
	expectedFiles []string
}{
	{
		srcs: []string{
			"pkg/*",
			"/root/dir?",
			testURL,
		},
		files: []string{
			"pkg/a",
			"pkg/b",
			"/pkg/d",
			"pkg/b/d/",
			"dir/",
			"root/dir1",
		},
		expectedFiles: []string{
			"/root/dir1",
			"pkg/a",
			"pkg/b",
			testURL,
		},
	},
}

func Test_MatchSources(t *testing.T) {
	for _, test := range matchSourcesTests {
		actualFiles, err := matchSources(test.srcs, test.files)
		sort.Strings(actualFiles)
		sort.Strings(test.expectedFiles)
		testutil.CheckErrorAndDeepEqual(t, false, err, test.expectedFiles, actualFiles)
	}
}

var updateConfigEnvTests = []struct {
	name            string
	envVars         []instructions.KeyValuePair
	config          *v1.Config
	replacementEnvs []string
	expectedEnv     []string
}{
	{
		name: "test env config update",
		envVars: []instructions.KeyValuePair{
			{
				Key:   "key",
				Value: "var",
			},
			{
				Key:   "foo",
				Value: "baz",
			},
		},
		config:          &v1.Config{},
		replacementEnvs: []string{},
		expectedEnv:     []string{"key=var", "foo=baz"},
	}, {
		name: "test env config update with replacmenets",
		envVars: []instructions.KeyValuePair{
			{
				Key:   "key",
				Value: "/var/run",
			},
			{
				Key:   "env",
				Value: "$var",
			},
			{
				Key:   "foo",
				Value: "$argarg",
			},
		},
		config:          &v1.Config{},
		replacementEnvs: []string{"var=/test/with'chars'/", "not=used", "argarg=\"a\"b\""},
		expectedEnv:     []string{"key=/var/run", "env=/test/with'chars'/", "foo=\"a\"b\""},
	}, {
		name: "test env config update replacing existing variable",
		envVars: []instructions.KeyValuePair{
			{
				Key:   "alice",
				Value: "nice",
			},
			{
				Key:   "bob",
				Value: "cool",
			},
		},
		config:          &v1.Config{Env: []string{"bob=used", "more=test"}},
		replacementEnvs: []string{},
		expectedEnv:     []string{"bob=cool", "more=test", "alice=nice"},
	},
}

func Test_UpdateConfigEnvTests(t *testing.T) {
	for _, test := range updateConfigEnvTests {
		t.Run(test.name, func(t *testing.T) {
			if err := UpdateConfigEnv(test.envVars, test.config, test.replacementEnvs); err != nil {
				t.Fatalf("error updating config with env vars: %s", err)
			}
			testutil.CheckDeepEqual(t, test.expectedEnv, test.config.Env)
		})
	}
}

var isSrcValidTests = []struct {
	name            string
	srcsAndDest     []string
	resolvedSources []string
	shouldErr       bool
}{
	{
		name: "dest isn't directory",
		srcsAndDest: []string{
			"context/foo",
			"context/bar",
			"dest",
		},
		resolvedSources: []string{
			"context/foo",
			"context/bar",
		},
		shouldErr: true,
	},
	{
		name: "dest is directory",
		srcsAndDest: []string{
			"context/foo",
			"context/bar",
			"dest/",
		},
		resolvedSources: []string{
			"context/foo",
			"context/bar",
		},
		shouldErr: false,
	},
	{
		name: "copy file to file",
		srcsAndDest: []string{
			"context/bar/bam",
			"dest",
		},
		resolvedSources: []string{
			"context/bar/bam",
		},
		shouldErr: false,
	},
	{
		name: "copy files with wildcards to dir",
		srcsAndDest: []string{
			"context/foo",
			"context/b*",
			"dest/",
		},
		resolvedSources: []string{
			"context/foo",
			"context/bar",
		},
		shouldErr: false,
	},
	{
		name: "copy multilple files with wildcards to file",
		srcsAndDest: []string{
			"context/foo",
			"context/b*",
			"dest",
		},
		resolvedSources: []string{
			"context/foo",
			"context/bar",
		},
		shouldErr: true,
	},
	{
		name: "copy two files to file, one of which doesn't exist",
		srcsAndDest: []string{
			"context/foo",
			"context/doesntexist*",
			"dest",
		},
		resolvedSources: []string{
			"context/foo",
		},
		shouldErr: false,
	},
	{
		name: "copy dir to dest not specified as dir",
		srcsAndDest: []string{
			"context/",
			"dest",
		},
		resolvedSources: []string{
			"context/",
		},
		shouldErr: false,
	},
	{
		name: "copy url to file",
		srcsAndDest: []string{
			testURL,
			"dest",
		},
		resolvedSources: []string{
			testURL,
		},
		shouldErr: false,
	},
	{
		name: "copy two srcs, one excluded, to file",
		srcsAndDest: []string{
			"ignore/foo",
			"ignore/bar",
			"dest",
		},
		resolvedSources: []string{
			"ignore/foo",
			"ignore/bar",
		},
		shouldErr: false,
	},
	{
		name: "copy two srcs, both excluded, to file",
		srcsAndDest: []string{
			"ignore/baz",
			"ignore/bar",
			"dest",
		},
		resolvedSources: []string{
			"ignore/baz",
			"ignore/bar",
		},
		shouldErr: true,
	},
}

func Test_IsSrcsValid(t *testing.T) {
	for _, test := range isSrcValidTests {
		t.Run(test.name, func(t *testing.T) {
			fileContext, err := NewFileContextFromDockerfile("", buildContextPath)
			if err != nil {
				t.Fatalf("error creating file context: %v", err)
			}
			err = IsSrcsValid(instructions.SourcesAndDest{SourcePaths: test.srcsAndDest[0 : len(test.srcsAndDest)-1], DestPath: test.srcsAndDest[len(test.srcsAndDest)-1]}, test.resolvedSources, fileContext)
			testutil.CheckError(t, test.shouldErr, err)
		})
	}
}

var testResolveSources = []struct {
	srcsAndDest  []string
	expectedList []string
}{
	{
		srcsAndDest: []string{
			"context/foo",
			"context/b*",
			testURL,
		},
		expectedList: []string{
			"context/foo",
			"context/bar",
			testURL,
		},
	},
}

func Test_ResolveSources(t *testing.T) {
	for _, test := range testResolveSources {
		actualList, err := ResolveSources(test.srcsAndDest, buildContextPath)
		testutil.CheckErrorAndDeepEqual(t, false, err, test.expectedList, actualList)
	}
}

func TestGetUserGroup(t *testing.T) {
	tests := []struct {
		description  string
		chown        string
		env          []string
		mockIDGetter func(userStr string, groupStr string) (uint32, uint32, error)
		// needed, in case uid is a valid number, but group is a name
		mockGroupIDGetter func(groupStr string) (*user.Group, error)
		expectedU         int64
		expectedG         int64
		shdErr            bool
	}{
		{
			description: "non empty chown",
			chown:       "some:some",
			env:         []string{},
			mockIDGetter: func(string, string) (uint32, uint32, error) {
				return 100, 1000, nil
			},
			expectedU: 100,
			expectedG: 1000,
		},
		{
			description: "non empty chown with env replacement",
			chown:       "some:$foo",
			env:         []string{"foo=key"},
			mockIDGetter: func(userStr string, groupStr string) (uint32, uint32, error) {
				if userStr == "some" && groupStr == "key" {
					return 10, 100, nil
				}
				return 0, 0, fmt.Errorf("did not resolve environment variable")
			},
			expectedU: 10,
			expectedG: 100,
		},
		{
			description: "empty chown string",
			mockIDGetter: func(string, string) (uint32, uint32, error) {
				return 0, 0, fmt.Errorf("should not be called")
			},
			expectedU: 0,
			expectedG: 0,
		},
	}
	for _, tc := range tests {
		t.Run(tc.description, func(t *testing.T) {
			originalIDGetter := getUIDAndGIDFunc
			defer func() {
				getUIDAndGIDFunc = originalIDGetter
			}()
			getUIDAndGIDFunc = tc.mockIDGetter
			uid, gid, err := GetUserGroup(tc.chown, tc.env)
			testutil.CheckErrorAndDeepEqual(t, tc.shdErr, err, uid, tc.expectedU)
			testutil.CheckErrorAndDeepEqual(t, tc.shdErr, err, gid, tc.expectedG)
		})
	}
}

func TestGetChmod(t *testing.T) {
	tests := []struct {
		description string
		chmod       string
		env         []string
		expected    fs.FileMode
		shdErr      bool
	}{
		{
			description: "non empty chmod",
			chmod:       "0755",
			env:         []string{},
			expected:    fs.FileMode(0o755),
		},
		{
			description: "non empty chmod with env replacement",
			chmod:       "$foo",
			env:         []string{"foo=0750"},
			expected:    fs.FileMode(0o750),
		},
		{
			description: "empty chmod string",
			expected:    fs.FileMode(0o600),
		},
	}
	for _, tc := range tests {
		t.Run(tc.description, func(t *testing.T) {
			defaultChmod := fs.FileMode(0o600)
			chmod, useDefault, err := GetChmod(tc.chmod, tc.env)
			if useDefault {
				chmod = defaultChmod
			}
			testutil.CheckErrorAndDeepEqual(t, tc.shdErr, err, tc.expected, chmod)
		})
	}
}

func TestResolveEnvironmentReplacementList(t *testing.T) {
	type args struct {
		values     []string
		envs       []string
		isFilepath bool
	}
	tests := []struct {
		name    string
		args    args
		want    []string
		wantErr bool
	}{
		{
			name: "url",
			args: args{
				values: []string{
					"https://google.com/$foo", "$bar", "$url",
				},
				envs: []string{
					"foo=baz",
					"bar=bat",
					"url=https://google.com",
				},
			},
			want: []string{"https://google.com/baz", "bat", "https://google.com"},
		},
		{
			name: "mixed",
			args: args{
				values: []string{
					"$foo", "$bar$baz", "baz",
				},
				envs: []string{
					"foo=FOO",
					"bar=BAR",
					"baz=BAZ",
				},
			},
			want: []string{"FOO", "BARBAZ", "baz"},
		},
	}
	for _, tt := range tests {
		t.Run(tt.name, func(t *testing.T) {
			got, err := ResolveEnvironmentReplacementList(tt.args.values, tt.args.envs, tt.args.isFilepath)
			if (err != nil) != tt.wantErr {
				t.Errorf("ResolveEnvironmentReplacementList() error = %v, wantErr %v", err, tt.wantErr)
				return
			}
			if !reflect.DeepEqual(got, tt.want) {
				t.Errorf("ResolveEnvironmentReplacementList() = %v, want %v", got, tt.want)
			}
		})
	}
}

func Test_GetUIDAndGIDFromString(t *testing.T) {
	currentUser := testutil.GetCurrentUser(t)

	type args struct {
		userGroupStr string
	}

	type expected struct {
		userID  uint32
		groupID uint32
	}

	currentUserUID, _ := strconv.ParseUint(currentUser.Uid, 10, 32)
	currentUserGID, _ := strconv.ParseUint(currentUser.Gid, 10, 32)
	expectedCurrentUser := expected{
		userID:  uint32(currentUserUID),
		groupID: uint32(currentUserGID),
	}

	testCases := []struct {
		testname string
		args     args
		expected expected
		wantErr  bool
	}{
		{
			testname: "current user uid and gid",
			args: args{
				userGroupStr: fmt.Sprintf("%d:%d", currentUserUID, currentUserGID),
			},
			expected: expectedCurrentUser,
		},
		{
			testname: "current user username and gid",
			args: args{
				userGroupStr: fmt.Sprintf("%s:%d", currentUser.Username, currentUserGID),
			},
			expected: expectedCurrentUser,
		},
		{
			testname: "current user username and primary group",
			args: args{
				userGroupStr: fmt.Sprintf("%s:%s", currentUser.Username, currentUser.PrimaryGroup),
			},
			expected: expectedCurrentUser,
		},
		{
			testname: "current user uid and primary group",
			args: args{
				userGroupStr: fmt.Sprintf("%d:%s", currentUserUID, currentUser.PrimaryGroup),
			},
			expected: expectedCurrentUser,
		},
		{
			testname: "non-existing valid uid and gid",
			args: args{
				userGroupStr: fmt.Sprintf("%d:%d", 1001, 50000),
			},
			expected: expected{
				userID:  1001,
				groupID: 50000,
			},
		},
		{
			testname: "uid and existing group",
			args: args{
				userGroupStr: fmt.Sprintf("%d:%s", 1001, currentUser.PrimaryGroup),
			},
			expected: expected{
				userID:  1001,
				groupID: expectedCurrentUser.groupID,
			},
		},
		{
			testname: "uid and non existing group-name",
			args: args{
				userGroupStr: fmt.Sprintf("%d:%s", 1001, "hello-world-group"),
			},
			wantErr: true,
		},
		{
			testname: "name and non existing gid",
			args: args{
				userGroupStr: fmt.Sprintf("%s:%d", currentUser.Username, 50000),
			},
			expected: expected{
				userID:  expectedCurrentUser.userID,
				groupID: 50000,
			},
		},
		{
			testname: "only uid",
			args: args{
				userGroupStr: fmt.Sprintf("%d", currentUserUID),
			},
			expected: expected{
				userID:  expectedCurrentUser.userID,
				groupID: expectedCurrentUser.userID,
			},
		},
		{
			testname: "non-existing user without group",
			args: args{
				userGroupStr: "helloworlduser",
			},
			wantErr: true,
		},
	}
	for _, tt := range testCases {
		uid, gid, err := getUIDAndGIDFromString(tt.args.userGroupStr)
		testutil.CheckError(t, tt.wantErr, err)
		if uid != tt.expected.userID || gid != tt.expected.groupID {
			t.Errorf("%v failed. Could not correctly decode %s to uid/gid %d:%d. Result: %d:%d",
				tt.testname,
				tt.args.userGroupStr,
				tt.expected.userID, tt.expected.groupID,
				uid, gid)
		}
	}
}

func TestLookupUser(t *testing.T) {
	currentUser := testutil.GetCurrentUser(t)

	type args struct {
		userStr string
	}
	tests := []struct {
		testname string
		args     args
		expected *user.User
		wantErr  bool
	}{
		{
			testname: "non-existing user",
			args: args{
				userStr: "foobazbar",
			},
			wantErr: true,
		},
		{
			testname: "uid",
			args: args{
				userStr: "30000",
			},
			expected: &user.User{
				Uid:     "30000",
				HomeDir: "/",
			},
			wantErr: false,
		},
		{
			testname: "current user",
			args: args{
				userStr: currentUser.Username,
			},
			expected: currentUser.User,
			wantErr:  false,
		},
	}
	for _, tt := range tests {
		t.Run(tt.testname, func(t *testing.T) {
			got, err := LookupUser(tt.args.userStr)
			testutil.CheckErrorAndDeepEqual(t, tt.wantErr, err, tt.expected, got)
		})
	}
}

<<<<<<< HEAD
}

=======
>>>>>>> 28e4e290
func TestIsSrcRemoteFileURL(t *testing.T) {
	type args struct {
		rawurl string
	}
	tests := []struct {
		name string
		args args
		want bool
	}{
		{
			name: "valid https url",
			args: args{rawurl: "https://google.com?foo=bar"},
			want: true,
		},
		{
			name: "valid http url",
			args: args{rawurl: "http://example.com/foobar.tar.gz"},
			want: true,
		},
		{
			name: "invalid url",
			args: args{rawurl: "http:/not-a-url.com"},
			want: false,
		},
		{
			name: "invalid url filepath",
			args: args{rawurl: "/is/a/filepath"},
			want: false,
		},
	}
	for _, tt := range tests {
		t.Run(
			tt.name, func(t *testing.T) {
				if got := IsSrcRemoteFileURL(tt.args.rawurl); got != tt.want {
					t.Errorf("IsSrcRemoteFileURL() = %v, want %v", got, tt.want)
				}
			},
		)
	}
}<|MERGE_RESOLUTION|>--- conflicted
+++ resolved
@@ -849,11 +849,6 @@
 	}
 }
 
-<<<<<<< HEAD
-}
-
-=======
->>>>>>> 28e4e290
 func TestIsSrcRemoteFileURL(t *testing.T) {
 	type args struct {
 		rawurl string
