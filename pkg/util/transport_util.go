--- conflicted
+++ resolved
@@ -20,10 +20,7 @@
 	"crypto/tls"
 	"crypto/x509"
 	"fmt"
-<<<<<<< HEAD
-=======
 	"os"
->>>>>>> 28e4e290
 	"strings"
 
 	"net/http"
