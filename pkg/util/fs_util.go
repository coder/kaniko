--- conflicted
+++ resolved
@@ -1084,15 +1084,8 @@
 	logrus.Trace("Initializing ignore list")
 	ignorelist = append([]IgnoreListEntry{}, defaultIgnoreList...)
 
-<<<<<<< HEAD
-	if detectFilesystem {
-		if err := DetectFilesystemIgnoreList(config.MountInfoPath); err != nil {
-			return errors.Wrap(err, "checking filesystem mount paths for ignore list")
-		}
-=======
 	if err := DetectFilesystemIgnoreList(config.MountInfoPath); err != nil {
 		return errors.Wrap(err, "checking filesystem mount paths for ignore list")
->>>>>>> 28e4e290
 	}
 
 	return nil
