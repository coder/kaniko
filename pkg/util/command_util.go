--- conflicted
+++ resolved
@@ -18,10 +18,7 @@
 
 import (
 	"fmt"
-<<<<<<< HEAD
-=======
 	"io/fs"
->>>>>>> 28e4e290
 	"net/url"
 	"os"
 	"os/user"
