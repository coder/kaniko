/*
Copyright 2018 Google LLC

Licensed under the Apache License, Version 2.0 (the "License");
you may not use this file except in compliance with the License.
You may obtain a copy of the License at

    http://www.apache.org/licenses/LICENSE-2.0

Unless required by applicable law or agreed to in writing, software
distributed under the License is distributed on an "AS IS" BASIS,
WITHOUT WARRANTIES OR CONDITIONS OF ANY KIND, either express or implied.
See the License for the specific language governing permissions and
limitations under the License.
*/

package executor

import (
	"bytes"
	"fmt"
	"io"
	"io/ioutil"
	"os"
	"path/filepath"
	"strconv"
	"time"

	"github.com/google/go-containerregistry/pkg/name"
	"github.com/google/go-containerregistry/pkg/v1"
	"github.com/google/go-containerregistry/pkg/v1/mutate"
	"github.com/google/go-containerregistry/pkg/v1/tarball"
	"github.com/sirupsen/logrus"

	"github.com/GoogleContainerTools/kaniko/pkg/commands"
	"github.com/GoogleContainerTools/kaniko/pkg/config"
	"github.com/GoogleContainerTools/kaniko/pkg/constants"
	"github.com/GoogleContainerTools/kaniko/pkg/dockerfile"
	"github.com/GoogleContainerTools/kaniko/pkg/snapshot"
	"github.com/GoogleContainerTools/kaniko/pkg/util"
)

func DoBuild(opts *config.KanikoOptions) (v1.Image, error) {
	// Parse dockerfile and unpack base image to root
	stages, err := dockerfile.Stages(opts)
	if err != nil {
		return nil, err
	}

	hasher, err := getHasher(opts.SnapshotMode)
	if err != nil {
		return nil, err
	}
	for index, stage := range stages {
		// Unpack file system to root
		sourceImage, err := util.RetrieveSourceImage(stage, opts.BuildArgs)
		if err != nil {
			return nil, err
		}
		if err := util.GetFSFromImage(constants.RootDir, sourceImage); err != nil {
			return nil, err
		}
		l := snapshot.NewLayeredMap(hasher)
		snapshotter := snapshot.NewSnapshotter(l, constants.RootDir)
		// Take initial snapshot
		if err := snapshotter.Init(); err != nil {
			return nil, err
		}
		imageConfig, err := util.RetrieveConfigFile(sourceImage)
		if err != nil {
			return nil, err
		}
		if err := resolveOnBuild(&stage, &imageConfig.Config); err != nil {
			return nil, err
		}
		buildArgs := dockerfile.NewBuildArgs(opts.BuildArgs)
		for index, cmd := range stage.Commands {
			finalCmd := index == len(stage.Commands)-1
			dockerCommand, err := commands.GetCommand(cmd, opts.SrcContext)
			if err != nil {
				return nil, err
			}
			if dockerCommand == nil {
				continue
			}
			if err := dockerCommand.ExecuteCommand(&imageConfig.Config, buildArgs); err != nil {
				return nil, err
			}
			snapshotFiles := dockerCommand.FilesToSnapshot()
			var contents []byte

			// If this is an intermediate stage, we only snapshot for the last command and we
			// want to snapshot the entire filesystem since we aren't tracking what was changed
			// by previous commands.
			if !stage.FinalStage {
				if finalCmd {
					contents, err = snapshotter.TakeSnapshotFS()
				}
			} else {
				// If we are in single snapshot mode, we only take a snapshot once, after all
				// commands have completed.
				if opts.SingleSnapshot {
					if finalCmd {
						contents, err = snapshotter.TakeSnapshotFS()
					}
				} else {
					// Otherwise, in the final stage we take a snapshot at each command. If we know
					// the files that were changed, we'll snapshot those explicitly, otherwise we'll
					// check if anything in the filesystem changed.
					if snapshotFiles != nil {
						contents, err = snapshotter.TakeSnapshot(snapshotFiles)
					} else {
						contents, err = snapshotter.TakeSnapshotFS()
					}
				}
			}
			if err != nil {
				return nil, fmt.Errorf("Error taking snapshot of files for command %s: %s", dockerCommand, err)
			}

			util.MoveVolumeWhitelistToWhitelist()
			if contents == nil {
				logrus.Info("No files were changed, appending empty layer to config. No layer added to image.")
				continue
			}
			// Append the layer to the image
			opener := func() (io.ReadCloser, error) {
				return ioutil.NopCloser(bytes.NewReader(contents)), nil
			}
			layer, err := tarball.LayerFromOpener(opener)
			if err != nil {
				return nil, err
			}
			sourceImage, err = mutate.Append(sourceImage,
				mutate.Addendum{
					Layer: layer,
					History: v1.History{
						Author:    constants.Author,
						CreatedBy: dockerCommand.CreatedBy(),
					},
				},
			)
			if err != nil {
				return nil, err
			}
		}
		sourceImage, err = mutate.Config(sourceImage, imageConfig.Config)
		if err != nil {
			return nil, err
		}
<<<<<<< HEAD
		if stage.FinalStage {
=======
		if finalStage {
			sourceImage, err = mutate.CreatedAt(sourceImage, v1.Time{Time: time.Now()})
			if err != nil {
				return nil, err
			}
>>>>>>> bb75c046
			if opts.Reproducible {
				sourceImage, err = mutate.Canonical(sourceImage)
				if err != nil {
					return nil, err
				}
			}
			return sourceImage, nil
		}
		if stage.SaveStage {
			if err := saveStageAsTarball(index, sourceImage); err != nil {
				return nil, err
			}
			if err := extractImageToDependecyDir(index, sourceImage); err != nil {
				return nil, err
			}
		}
		// Delete the filesystem
		if err := util.DeleteFilesystem(); err != nil {
			return nil, err
		}
	}
	return nil, err
}

func extractImageToDependecyDir(index int, image v1.Image) error {
	dependencyDir := filepath.Join(constants.KanikoDir, strconv.Itoa(index))
	if err := os.MkdirAll(dependencyDir, 0755); err != nil {
		return err
	}
	logrus.Infof("trying to extract to %s", dependencyDir)
	return util.GetFSFromImage(dependencyDir, image)
}

func saveStageAsTarball(stageIndex int, image v1.Image) error {
	destRef, err := name.NewTag("temp/tag", name.WeakValidation)
	if err != nil {
		return err
	}
	if err := os.MkdirAll(constants.KanikoIntermediateStagesDir, 0750); err != nil {
		return err
	}
	tarPath := filepath.Join(constants.KanikoIntermediateStagesDir, strconv.Itoa(stageIndex))
	logrus.Infof("Storing source image from stage %d at path %s", stageIndex, tarPath)
	return tarball.WriteToFile(tarPath, destRef, image, nil)
}

func getHasher(snapshotMode string) (func(string) (string, error), error) {
	if snapshotMode == constants.SnapshotModeTime {
		logrus.Info("Only file modification time will be considered when snapshotting")
		return util.MtimeHasher(), nil
	}
	if snapshotMode == constants.SnapshotModeFull {
		return util.Hasher(), nil
	}
	return nil, fmt.Errorf("%s is not a valid snapshot mode", snapshotMode)
}

func resolveOnBuild(stage *config.KanikoStage, config *v1.Config) error {
	if config.OnBuild == nil {
		return nil
	}
	// Otherwise, parse into commands
	cmds, err := dockerfile.ParseCommands(config.OnBuild)
	if err != nil {
		return err
	}
	// Append to the beginning of the commands in the stage
	stage.Commands = append(cmds, stage.Commands...)
	logrus.Infof("Executing %v build triggers", len(cmds))

	// Blank out the Onbuild command list for this image
	config.OnBuild = nil
	return nil
}<|MERGE_RESOLUTION|>--- conflicted
+++ resolved
@@ -148,15 +148,11 @@
 		if err != nil {
 			return nil, err
 		}
-<<<<<<< HEAD
 		if stage.FinalStage {
-=======
-		if finalStage {
 			sourceImage, err = mutate.CreatedAt(sourceImage, v1.Time{Time: time.Now()})
 			if err != nil {
 				return nil, err
 			}
->>>>>>> bb75c046
 			if opts.Reproducible {
 				sourceImage, err = mutate.Canonical(sourceImage)
 				if err != nil {
