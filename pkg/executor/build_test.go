/*
Copyright 2018 Google LLC

Licensed under the Apache License, Version 2.0 (the "License");
you may not use this file except in compliance with the License.
You may obtain a copy of the License at

    http://www.apache.org/licenses/LICENSE-2.0

Unless required by applicable law or agreed to in writing, software
distributed under the License is distributed on an "AS IS" BASIS,
WITHOUT WARRANTIES OR CONDITIONS OF ANY KIND, either express or implied.
See the License for the specific language governing permissions and
limitations under the License.
*/

package executor

import (
	"archive/tar"
	"bytes"
	"fmt"
	"os"
	"path/filepath"
	"reflect"
	"sort"
	"strconv"
	"testing"

	"github.com/GoogleContainerTools/kaniko/pkg/cache"
	"github.com/GoogleContainerTools/kaniko/pkg/commands"
	"github.com/GoogleContainerTools/kaniko/pkg/config"
	"github.com/GoogleContainerTools/kaniko/pkg/dockerfile"
	"github.com/GoogleContainerTools/kaniko/pkg/util"
	"github.com/GoogleContainerTools/kaniko/testutil"
	"github.com/containerd/containerd/platforms"
	"github.com/google/go-cmp/cmp"
	v1 "github.com/google/go-containerregistry/pkg/v1"
	"github.com/google/go-containerregistry/pkg/v1/empty"
	"github.com/google/go-containerregistry/pkg/v1/mutate"
	"github.com/google/go-containerregistry/pkg/v1/partial"
	"github.com/google/go-containerregistry/pkg/v1/types"
	"github.com/moby/buildkit/frontend/dockerfile/instructions"
)

func Test_reviewConfig(t *testing.T) {
	tests := []struct {
		name               string
		dockerfile         string
		originalCmd        []string
		originalEntrypoint []string
		expectedCmd        []string
	}{
		{
			name: "entrypoint and cmd declared",
			dockerfile: `
			FROM scratch
			CMD ["mycmd"]
			ENTRYPOINT ["myentrypoint"]`,
			originalEntrypoint: []string{"myentrypoint"},
			originalCmd:        []string{"mycmd"},
			expectedCmd:        []string{"mycmd"},
		},
		{
			name: "only entrypoint declared",
			dockerfile: `
			FROM scratch
			ENTRYPOINT ["myentrypoint"]`,
			originalEntrypoint: []string{"myentrypoint"},
			originalCmd:        []string{"mycmd"},
			expectedCmd:        nil,
		},
	}
	for _, test := range tests {
		t.Run(test.name, func(t *testing.T) {
			config := &v1.Config{
				Cmd:        test.originalCmd,
				Entrypoint: test.originalEntrypoint,
			}
			reviewConfig(stage(t, test.dockerfile), config)
			testutil.CheckErrorAndDeepEqual(t, false, nil, test.expectedCmd, config.Cmd)
		})
	}
}

func stage(t *testing.T, d string) config.KanikoStage {
	stages, _, err := dockerfile.Parse([]byte(d))
	if err != nil {
		t.Fatalf("error parsing dockerfile: %v", err)
	}
	return config.KanikoStage{
		Stage: stages[0],
	}
}

func Test_stageBuilder_shouldTakeSnapshot(t *testing.T) {
	cmds := []commands.DockerCommand{
		&MockDockerCommand{command: "command1"},
		&MockDockerCommand{command: "command2"},
		&MockDockerCommand{command: "command3"},
	}

	type fields struct {
		stage config.KanikoStage
		opts  *config.KanikoOptions
		cmds  []commands.DockerCommand
	}
	type args struct {
		index        int
		metadataOnly bool
	}
	tests := []struct {
		name   string
		fields fields
		args   args
		want   bool
	}{
		{
			name: "final stage not last command",
			fields: fields{
				stage: config.KanikoStage{
					Final: true,
				},
				cmds: cmds,
			},
			args: args{
				index: 1,
			},
			want: true,
		},
		{
			name: "not final stage last command",
			fields: fields{
				stage: config.KanikoStage{
					Final: false,
				},
				cmds: cmds,
			},
			args: args{
				index: len(cmds) - 1,
			},
			want: true,
		},
		{
			name: "not final stage not last command",
			fields: fields{
				stage: config.KanikoStage{
					Final: false,
				},
				cmds: cmds,
			},
			args: args{
				index: 0,
			},
			want: true,
		},
		{
			name: "not final stage not last command but empty list of files",
			fields: fields{
				stage: config.KanikoStage{},
			},
			args: args{
				index:        0,
				metadataOnly: true,
			},
			want: false,
		},
		{
			name: "not final stage not last command no files provided",
			fields: fields{
				stage: config.KanikoStage{
					Final: false,
				},
			},
			args: args{
				index:        0,
				metadataOnly: false,
			},
			want: true,
		},
		{
			name: "caching enabled intermediate container",
			fields: fields{
				stage: config.KanikoStage{
					Final: false,
				},
				opts: &config.KanikoOptions{Cache: true},
				cmds: cmds,
			},
			args: args{
				index: 0,
			},
			want: true,
		},
	}
	for _, tt := range tests {
		t.Run(tt.name, func(t *testing.T) {

			if tt.fields.opts == nil {
				tt.fields.opts = &config.KanikoOptions{}
			}
			s := &stageBuilder{
				stage: tt.fields.stage,
				opts:  tt.fields.opts,
				cmds:  tt.fields.cmds,
			}
			if got := s.shouldTakeSnapshot(tt.args.index, tt.args.metadataOnly); got != tt.want {
				t.Errorf("stageBuilder.shouldTakeSnapshot() = %v, want %v", got, tt.want)
			}
		})
	}
}

func TestCalculateDependencies(t *testing.T) {
	type args struct {
		dockerfile     string
		mockInitConfig func(partial.WithConfigFile, *config.KanikoOptions) (*v1.ConfigFile, error)
	}
	tests := []struct {
		name string
		args args
		want map[int][]string
	}{
		{
			name: "no deps",
			args: args{
				dockerfile: `
FROM debian as stage1
RUN foo
FROM stage1
RUN bar
`,
			},
			want: map[int][]string{},
		},
		{
			name: "args",
			args: args{
				dockerfile: `
ARG myFile=foo
FROM debian as stage1
RUN foo
FROM stage1
ARG myFile
COPY --from=stage1 /tmp/$myFile.txt .
RUN bar
`,
			},
			want: map[int][]string{
				0: {"/tmp/foo.txt"},
			},
		},
		{
			name: "simple deps",
			args: args{
				dockerfile: `
FROM debian as stage1
FROM alpine
COPY --from=stage1 /foo /bar
`,
			},
			want: map[int][]string{
				0: {"/foo"},
			},
		},
		{
			name: "two sets deps",
			args: args{
				dockerfile: `
FROM debian as stage1
FROM ubuntu as stage2
RUN foo
COPY --from=stage1 /foo /bar
FROM alpine
COPY --from=stage2 /bar /bat
`,
			},
			want: map[int][]string{
				0: {"/foo"},
				1: {"/bar"},
			},
		},
		{
			name: "double deps",
			args: args{
				dockerfile: `
FROM debian as stage1
FROM ubuntu as stage2
RUN foo
COPY --from=stage1 /foo /bar
FROM alpine
COPY --from=stage1 /baz /bat
`,
			},
			want: map[int][]string{
				0: {"/foo", "/baz"},
			},
		},
		{
			name: "envs in deps",
			args: args{
				dockerfile: `
FROM debian as stage1
FROM ubuntu as stage2
RUN foo
ENV key1 val1
ENV key2 val2
COPY --from=stage1 /foo/$key1 /foo/$key2 /bar
FROM alpine
COPY --from=stage2 /bar /bat
`,
			},
			want: map[int][]string{
				0: {"/foo/val1", "/foo/val2"},
				1: {"/bar"},
			},
		},
		{
			name: "envs from base image in deps",
			args: args{
				dockerfile: `
FROM debian as stage1
ENV key1 baseval1
FROM stage1 as stage2
RUN foo
ENV key2 val2
COPY --from=stage1 /foo/$key1 /foo/$key2 /bar
FROM alpine
COPY --from=stage2 /bar /bat
`,
			},
			want: map[int][]string{
				0: {"/foo/baseval1", "/foo/val2"},
				1: {"/bar"},
			},
		},
		{
			name: "one image has onbuild config",
			args: args{
				mockInitConfig: func(img partial.WithConfigFile, opts *config.KanikoOptions) (*v1.ConfigFile, error) {
					cfg, err := img.ConfigFile()
					// if image is "alpine" then add ONBUILD to its config
					if cfg != nil && cfg.Architecture != "" {
						cfg.Config.OnBuild = []string{"COPY --from=builder /app /app"}
					}
					return cfg, err
				},
				dockerfile: `
FROM scratch as builder
RUN foo
FROM alpine as second
# This image has an ONBUILD command so it will be executed
COPY --from=builder /foo /bar
FROM scratch as target
COPY --from=second /bar /bat
`,
			},
			want: map[int][]string{
				0: {"/app", "/foo"},
				1: {"/bar"},
			},
		},
	}
	for _, tt := range tests {
		t.Run(tt.name, func(t *testing.T) {
			if tt.args.mockInitConfig != nil {
				original := initializeConfig
				defer func() { initializeConfig = original }()
				initializeConfig = tt.args.mockInitConfig
			}

			f, _ := os.CreateTemp("", "")
			os.WriteFile(f.Name(), []byte(tt.args.dockerfile), 0755)
			opts := &config.KanikoOptions{
				DockerfilePath: f.Name(),
				CustomPlatform: platforms.Format(platforms.Normalize(platforms.DefaultSpec())),
			}
			testStages, metaArgs, err := dockerfile.ParseStages(opts)
			if err != nil {
				t.Errorf("Failed to parse test dockerfile to stages: %s", err)
			}

			kanikoStages, err := dockerfile.MakeKanikoStages(opts, testStages, metaArgs)
			if err != nil {
				t.Errorf("Failed to parse stages to Kaniko Stages: %s", err)
			}
			stageNameToIdx := ResolveCrossStageInstructions(kanikoStages)

			got, err := CalculateDependencies(kanikoStages, opts, stageNameToIdx)
			if err != nil {
				t.Errorf("got error: %s,", err)
			}

			if !reflect.DeepEqual(got, tt.want) {
				diff := cmp.Diff(got, tt.want)
				t.Errorf("CalculateDependencies() = %v, want %v, diff %v", got, tt.want, diff)
			}
		})
	}
}

func Test_filesToSave(t *testing.T) {
	tests := []struct {
		name  string
		args  []string
		want  []string
		files []string
	}{
		{
			name:  "simple",
			args:  []string{"foo"},
			files: []string{"foo"},
			want:  []string{"foo"},
		},
		{
			name:  "glob",
			args:  []string{"foo*"},
			files: []string{"foo", "foo2", "fooooo", "bar"},
			want:  []string{"foo", "foo2", "fooooo"},
		},
		{
			name:  "complex glob",
			args:  []string{"foo*", "bar?"},
			files: []string{"foo", "foo2", "fooooo", "bar", "bar1", "bar2", "bar33"},
			want:  []string{"foo", "foo2", "fooooo", "bar1", "bar2"},
		},
		{
			name:  "dir",
			args:  []string{"foo"},
			files: []string{"foo/bar", "foo/baz", "foo/bat/baz"},
			want:  []string{"foo"},
		},
	}
	for _, tt := range tests {
		t.Run(tt.name, func(t *testing.T) {
			tmpDir := t.TempDir()
			original := config.RootDir
			config.RootDir = tmpDir
			defer func() {
				config.RootDir = original
			}()

			for _, f := range tt.files {
				p := filepath.Join(tmpDir, f)
				dir := filepath.Dir(p)
				if dir != "." {
					if err := os.MkdirAll(dir, 0755); err != nil {
						t.Errorf("error making dir: %s", err)
					}
				}
				fp, err := os.Create(p)
				if err != nil {
					t.Errorf("error making file: %s", err)
				}
				fp.Close()
			}

			got, err := filesToSave(tt.args)
			if err != nil {
				t.Errorf("got err: %s", err)
			}
			sort.Strings(tt.want)
			sort.Strings(got)
			if !reflect.DeepEqual(got, tt.want) {
				t.Errorf("filesToSave() = %v, want %v", got, tt.want)
			}
		})
	}
}

func TestDeduplicatePaths(t *testing.T) {
	tests := []struct {
		name  string
		input []string
		want  []string
	}{
		{
			name:  "no duplicates",
			input: []string{"file1.txt", "file2.txt", "usr/lib"},
			want:  []string{"file1.txt", "file2.txt", "usr/lib"},
		},
		{
			name:  "duplicates",
			input: []string{"file1.txt", "file2.txt", "file2.txt", "usr/lib"},
			want:  []string{"file1.txt", "file2.txt", "usr/lib"},
		},
		{
			name:  "duplicates with paths",
			input: []string{"file1.txt", "file2.txt", "file2.txt", "usr/lib", "usr/lib/ssl"},
			want:  []string{"file1.txt", "file2.txt", "usr/lib"},
		},
	}

	for _, tt := range tests {
		t.Run(tt.name, func(t *testing.T) {
			got := deduplicatePaths(tt.input)
			sort.Strings(tt.want)
			sort.Strings(got)
			if !reflect.DeepEqual(got, tt.want) {
				t.Errorf("TestDeduplicatePaths() = %v, want %v", got, tt.want)
			}
		})
	}
}

func TestInitializeConfig(t *testing.T) {
	tests := []struct {
		description string
		cfg         v1.ConfigFile
		expected    v1.Config
	}{
		{
			description: "env is not set in the image",
			cfg: v1.ConfigFile{
				Config: v1.Config{
					Image: "test",
				},
			},
			expected: v1.Config{
				Image: "test",
				Env: []string{
					"PATH=/usr/local/sbin:/usr/local/bin:/usr/sbin:/usr/bin:/sbin:/bin",
				},
			},
		},
		{
			description: "env is set in the image",
			cfg: v1.ConfigFile{
				Config: v1.Config{
					Env: []string{
						"PATH=/usr/local/something",
					},
				},
			},
			expected: v1.Config{
				Env: []string{
					"PATH=/usr/local/something",
				},
			},
		},
		{
			description: "image is empty",
			expected: v1.Config{
				Env: []string{
					"PATH=/usr/local/sbin:/usr/local/bin:/usr/sbin:/usr/bin:/sbin:/bin",
				},
			},
		},
	}
	for _, tt := range tests {
		img, err := mutate.ConfigFile(empty.Image, &tt.cfg)
		if err != nil {
			t.Errorf("error seen when running test %s", err)
			t.Fail()
		}
		actual, _ := initializeConfig(img, nil)
		testutil.CheckDeepEqual(t, tt.expected, actual.Config)
	}
}

func Test_newLayerCache_defaultCache(t *testing.T) {
	t.Run("default layer cache is registry cache", func(t *testing.T) {
		layerCache := newLayerCache(&config.KanikoOptions{CacheRepo: "some-cache-repo"})
		foundCache, ok := layerCache.(*cache.RegistryCache)
		if !ok {
			t.Error("expected layer cache to be a registry cache")
		}
		if foundCache.Opts.CacheRepo != "some-cache-repo" {
			t.Errorf(
				"expected cache repo to be 'some-cache-repo'; got %q", foundCache.Opts.CacheRepo,
			)
		}
	})
}

func Test_newLayerCache_layoutCache(t *testing.T) {
	t.Run("when cache repo has 'oci:' prefix layer cache is layout cache", func(t *testing.T) {
		layerCache := newLayerCache(&config.KanikoOptions{CacheRepo: "oci:/some-cache-repo"})
		foundCache, ok := layerCache.(*cache.LayoutCache)
		if !ok {
			t.Error("expected layer cache to be a layout cache")
		}
		if foundCache.Opts.CacheRepo != "oci:/some-cache-repo" {
			t.Errorf(
				"expected cache repo to be 'oci:/some-cache-repo'; got %q", foundCache.Opts.CacheRepo,
			)
		}
	})
}

func Test_stageBuilder_optimize(t *testing.T) {
	testCases := []struct {
		opts     *config.KanikoOptions
		retrieve bool
		name     string
	}{
		{
			name: "cache enabled and layer not present in cache",
			opts: &config.KanikoOptions{Cache: true},
		},
		{
			name:     "cache enabled and layer present in cache",
			opts:     &config.KanikoOptions{Cache: true},
			retrieve: true,
		},
		{
			name: "cache disabled and layer not present in cache",
			opts: &config.KanikoOptions{Cache: false},
		},
		{
			name:     "cache disabled and layer present in cache",
			opts:     &config.KanikoOptions{Cache: false},
			retrieve: true,
		},
	}
	for _, tc := range testCases {
		t.Run(tc.name, func(t *testing.T) {
			cf := &v1.ConfigFile{}
			snap := &fakeSnapShotter{}
			lc := &fakeLayerCache{retrieve: tc.retrieve}
			sb := &stageBuilder{opts: tc.opts, cf: cf, snapshotter: snap, layerCache: lc,
				args: dockerfile.NewBuildArgs([]string{})}
			ck := CompositeCache{}
			file, err := os.CreateTemp("", "foo")
			if err != nil {
				t.Error(err)
			}
			command := MockDockerCommand{
				contextFiles: []string{file.Name()},
				cacheCommand: MockCachedDockerCommand{},
			}
			sb.cmds = []commands.DockerCommand{command}
			err = sb.optimize(ck, cf.Config)
			if err != nil {
				t.Errorf("Expected error to be nil but was %v", err)
			}

		})
	}
}

type stageContext struct {
	command fmt.Stringer
	args    *dockerfile.BuildArgs
	env     []string
}

func newStageContext(command string, args map[string]string, env []string) stageContext {
	dockerArgs := dockerfile.NewBuildArgs([]string{})
	for k, v := range args {
		dockerArgs.AddArg(k, &v)
	}
	return stageContext{MockDockerCommand{command: command}, dockerArgs, env}
}

func Test_stageBuilder_populateCompositeKey(t *testing.T) {
	type testcase struct {
		description string
		cmd1        stageContext
		cmd2        stageContext
		shdEqual    bool
	}
	testCases := []testcase{
		{
			description: "cache key for same command [RUN] with same build args",
			cmd1: newStageContext(
				"RUN echo $ARG > test",
				map[string]string{"ARG": "foo"},
				[]string{},
			),
			cmd2: newStageContext(
				"RUN echo $ARG > test",
				map[string]string{"ARG": "foo"},
				[]string{},
			),
			shdEqual: true,
		},
		{
			description: "cache key for same command [RUN] with same env and args",
			cmd1: newStageContext(
				"RUN echo $ENV > test",
				map[string]string{"ARG": "foo"},
				[]string{"ENV=same"},
			),
			cmd2: newStageContext(
				"RUN echo $ENV > test",
				map[string]string{"ARG": "foo"},
				[]string{"ENV=same"},
			),
			shdEqual: true,
		},
		{
			description: "cache key for same command [RUN] with same env but different args",
			cmd1: newStageContext(
				"RUN echo $ENV > test",
				map[string]string{"ARG": "foo"},
				[]string{"ENV=same"},
			),
			cmd2: newStageContext(
				"RUN echo $ENV > test",
				map[string]string{"ARG": "bar"},
				[]string{"ENV=same"},
			),
		},
		{
			description: "cache key for same command [RUN], different buildargs, args not used in command",
			cmd1: newStageContext(
				"RUN echo const > test",
				map[string]string{"ARG": "foo"},
				[]string{"ENV=foo1"},
			),
			cmd2: newStageContext(
				"RUN echo const > test",
				map[string]string{"ARG": "bar"},
				[]string{"ENV=bar1"},
			),
		},
		{
			description: "cache key for same command [RUN], different buildargs, args used in script",
			// test.sh
			// #!/bin/sh
			// echo ${ARG}
			cmd1: newStageContext(
				"RUN ./test.sh",
				map[string]string{"ARG": "foo"},
				[]string{"ENV=foo1"},
			),
			cmd2: newStageContext(
				"RUN ./test.sh",
				map[string]string{"ARG": "bar"},
				[]string{"ENV=bar1"},
			),
		},
		{
			description: "cache key for same command [RUN] with a build arg values",
			cmd1: newStageContext(
				"RUN echo $ARG > test",
				map[string]string{"ARG": "foo"},
				[]string{},
			),
			cmd2: newStageContext(
				"RUN echo $ARG > test",
				map[string]string{"ARG": "bar"},
				[]string{},
			),
		},
		{
			description: "cache key for same command [RUN] with different env values",
			cmd1: newStageContext(
				"RUN echo $ENV > test",
				map[string]string{"ARG": "foo"},
				[]string{"ENV=1"},
			),
			cmd2: newStageContext(
				"RUN echo $ENV > test",
				map[string]string{"ARG": "foo"},
				[]string{"ENV=2"},
			),
		},
		{
			description: "cache key for different command [RUN] same context",
			cmd1: newStageContext(
				"RUN echo other > test",
				map[string]string{"ARG": "foo"},
				[]string{"ENV=1"},
			),
			cmd2: newStageContext(
				"RUN echo another > test",
				map[string]string{"ARG": "foo"},
				[]string{"ENV=1"},
			),
		},
<<<<<<< HEAD
=======
		{
			description: "cache key for command [RUN] with same env values [check that variable no interpolate in RUN command]",
			cmd1: newStageContext(
				"RUN echo $ENV > test",
				map[string]string{"ARG": "foo"},
				[]string{"ENV=1"},
			),
			cmd2: newStageContext(
				"RUN echo 1 > test",
				map[string]string{"ARG": "foo"},
				[]string{"ENV=1"},
			),
			shdEqual: false,
		},
		{
			description: "cache key for command [RUN] with different env values [check that variable no interpolate in RUN command]",
			cmd1: newStageContext(
				"RUN echo ${APP_VERSION%.*} ${APP_VERSION%-*} > test",
				map[string]string{"ARG": "foo"},
				[]string{"ENV=1"},
			),
			cmd2: newStageContext(
				"RUN echo ${APP_VERSION%.*} ${APP_VERSION%-*} > test",
				map[string]string{"ARG": "foo"},
				[]string{"ENV=2"},
			),
			shdEqual: false,
		},
>>>>>>> 28e4e290
		func() testcase {
			dir, files := tempDirAndFile(t)
			file := files[0]
			filePath := filepath.Join(dir, file)
			return testcase{
				description: "cache key for same command [COPY] with same args",
				cmd1: newStageContext(
					fmt.Sprintf("COPY %s /meow", filePath),
					map[string]string{"ARG": "foo"},
					[]string{"ENV=1"},
				),
				cmd2: newStageContext(
					fmt.Sprintf("COPY %s /meow", filePath),
					map[string]string{"ARG": "foo"},
					[]string{"ENV=1"},
				),
				shdEqual: true,
			}
		}(),
		func() testcase {
			dir, files := tempDirAndFile(t)
			file := files[0]
			filePath := filepath.Join(dir, file)
			return testcase{
				description: "cache key for same command [COPY] with different args",
				cmd1: newStageContext(
					fmt.Sprintf("COPY %s /meow", filePath),
					map[string]string{"ARG": "foo"},
					[]string{"ENV=1"},
				),
				cmd2: newStageContext(
					fmt.Sprintf("COPY %s /meow", filePath),
					map[string]string{"ARG": "bar"},
					[]string{"ENV=2"},
				),
				shdEqual: true,
			}
		}(),
		{
			description: "cache key for same command [WORKDIR] with same args",
			cmd1: newStageContext(
				"WORKDIR /",
				map[string]string{"ARG": "foo"},
				[]string{"ENV=1"},
			),
			cmd2: newStageContext(
				"WORKDIR /",
				map[string]string{"ARG": "foo"},
				[]string{"ENV=1"},
			),
			shdEqual: true,
		},
		{
			description: "cache key for same command [WORKDIR] with different args",
			cmd1: newStageContext(
				"WORKDIR /",
				map[string]string{"ARG": "foo"},
				[]string{"ENV=1"},
			),
			cmd2: newStageContext(
				"WORKDIR /",
				map[string]string{"ARG": "bar"},
				[]string{"ENV=2"},
			),
			shdEqual: true,
		},
	}
	for _, tc := range testCases {
		t.Run(tc.description, func(t *testing.T) {
			sb := &stageBuilder{fileContext: util.FileContext{Root: "workspace"}}
			ck := CompositeCache{}

			instructions1, err := dockerfile.ParseCommands([]string{tc.cmd1.command.String()})
			if err != nil {
				t.Fatal(err)
			}

			fc1 := util.FileContext{Root: "workspace"}
<<<<<<< HEAD
			dockerCommand1, err := commands.GetCommand(instructions1[0], fc1, false, true, true, nil)
=======
			dockerCommand1, err := commands.GetCommand(instructions1[0], fc1, false, true, true)
>>>>>>> 28e4e290
			if err != nil {
				t.Fatal(err)
			}

			instructions, err := dockerfile.ParseCommands([]string{tc.cmd2.command.String()})
			if err != nil {
				t.Fatal(err)
			}

			fc2 := util.FileContext{Root: "workspace"}
<<<<<<< HEAD
			dockerCommand2, err := commands.GetCommand(instructions[0], fc2, false, true, true, nil)
=======
			dockerCommand2, err := commands.GetCommand(instructions[0], fc2, false, true, true)
>>>>>>> 28e4e290
			if err != nil {
				t.Fatal(err)
			}

			ck1, err := sb.populateCompositeKey(dockerCommand1, []string{}, ck, tc.cmd1.args, tc.cmd1.env)
			if err != nil {
				t.Errorf("Expected error to be nil but was %v", err)
			}
			ck2, err := sb.populateCompositeKey(dockerCommand2, []string{}, ck, tc.cmd2.args, tc.cmd2.env)
			if err != nil {
				t.Errorf("Expected error to be nil but was %v", err)
			}
			key1, key2 := hashCompositeKeys(t, ck1, ck2)
			if b := key1 == key2; b != tc.shdEqual {
				t.Errorf("expected keys to be equal as %t but found %t", tc.shdEqual, !tc.shdEqual)
			}
		})
	}
}

func Test_stageBuilder_build(t *testing.T) {
	type testcase struct {
		description        string
		opts               *config.KanikoOptions
		args               map[string]string
		layerCache         *fakeLayerCache
		expectedCacheKeys  []string
		pushedCacheKeys    []string
		commands           []commands.DockerCommand
		fileName           string
		rootDir            string
		image              v1.Image
		config             *v1.ConfigFile
		stage              config.KanikoStage
		crossStageDeps     map[int][]string
		mockGetFSFromImage func(root string, img v1.Image, extract util.ExtractFunction) ([]string, error)
		shouldInitSnapshot bool
	}

	testCases := []testcase{
		func() testcase {
			dir, files := tempDirAndFile(t)
			file := files[0]
			filePath := filepath.Join(dir, file)
			ch := NewCompositeCache("", "meow")

			ch.AddPath(filePath, util.FileContext{})
			hash, err := ch.Hash()
			if err != nil {
				t.Errorf("couldn't create hash %v", err)
			}
			command := MockDockerCommand{
				command:      "meow",
				contextFiles: []string{filePath},
				cacheCommand: MockCachedDockerCommand{
					contextFiles: []string{filePath},
				},
			}

			destDir := t.TempDir()
			return testcase{
				description:       "fake command cache enabled but key not in cache",
				config:            &v1.ConfigFile{Config: v1.Config{WorkingDir: destDir}},
				opts:              &config.KanikoOptions{Cache: true},
				expectedCacheKeys: []string{hash},
				pushedCacheKeys:   []string{hash},
				commands:          []commands.DockerCommand{command},
				rootDir:           dir,
			}
		}(),
		func() testcase {
			dir, files := tempDirAndFile(t)
			file := files[0]
			filePath := filepath.Join(dir, file)
			ch := NewCompositeCache("", "meow")

			ch.AddPath(filePath, util.FileContext{})
			hash, err := ch.Hash()
			if err != nil {
				t.Errorf("couldn't create hash %v", err)
			}
			command := MockDockerCommand{
				command:      "meow",
				contextFiles: []string{filePath},
				cacheCommand: MockCachedDockerCommand{
					contextFiles: []string{filePath},
				},
			}

			destDir := t.TempDir()
			return testcase{
				description: "fake command cache enabled and key in cache",
				opts:        &config.KanikoOptions{Cache: true},
				config:      &v1.ConfigFile{Config: v1.Config{WorkingDir: destDir}},
				layerCache: &fakeLayerCache{
					retrieve: true,
				},
				expectedCacheKeys: []string{hash},
				pushedCacheKeys:   []string{},
				commands:          []commands.DockerCommand{command},
				rootDir:           dir,
			}
		}(),
		func() testcase {
			dir, files := tempDirAndFile(t)
			file := files[0]
			filePath := filepath.Join(dir, file)
			ch := NewCompositeCache("", "meow")

			ch.AddPath(filePath, util.FileContext{})
			hash, err := ch.Hash()
			if err != nil {
				t.Errorf("couldn't create hash %v", err)
			}
			command := MockDockerCommand{
				command:      "meow",
				contextFiles: []string{filePath},
				cacheCommand: MockCachedDockerCommand{
					contextFiles: []string{filePath},
				},
			}

			destDir := t.TempDir()
			return testcase{
				description: "fake command cache enabled with tar compression disabled and key in cache",
				opts:        &config.KanikoOptions{Cache: true, CompressedCaching: false},
				config:      &v1.ConfigFile{Config: v1.Config{WorkingDir: destDir}},
				layerCache: &fakeLayerCache{
					retrieve: true,
				},
				expectedCacheKeys: []string{hash},
				pushedCacheKeys:   []string{},
				commands:          []commands.DockerCommand{command},
				rootDir:           dir,
			}
		}(),
		{
			description: "use new run",
			opts:        &config.KanikoOptions{RunV2: true},
		},
		{
			description:        "single snapshot",
			opts:               &config.KanikoOptions{SingleSnapshot: true},
			shouldInitSnapshot: true,
		},
		{
			description: "fake command cache disabled and key not in cache",
			opts:        &config.KanikoOptions{Cache: false},
		},
		{
			description: "fake command cache disabled and key in cache",
			opts:        &config.KanikoOptions{Cache: false},
			layerCache: &fakeLayerCache{
				retrieve: true,
			},
		},
		func() testcase {
			dir, filenames := tempDirAndFile(t)
			filename := filenames[0]
			filepath := filepath.Join(dir, filename)

			tarContent := generateTar(t, dir, filename)

			ch := NewCompositeCache("", fmt.Sprintf("COPY %s foo.txt", filename))
			ch.AddPath(filepath, util.FileContext{})

			hash, err := ch.Hash()
			if err != nil {
				t.Errorf("couldn't create hash %v", err)
			}
			copyCommandCacheKey := hash
			dockerFile := fmt.Sprintf(`
		FROM ubuntu:16.04
		COPY %s foo.txt
		`, filename)
			f, _ := os.CreateTemp("", "")
			os.WriteFile(f.Name(), []byte(dockerFile), 0755)
			opts := &config.KanikoOptions{
				DockerfilePath:  f.Name(),
				Cache:           true,
				CacheCopyLayers: true,
			}
			testStages, metaArgs, err := dockerfile.ParseStages(opts)
			if err != nil {
				t.Errorf("Failed to parse test dockerfile to stages: %s", err)
			}

			kanikoStages, err := dockerfile.MakeKanikoStages(opts, testStages, metaArgs)
			if err != nil {
				t.Errorf("Failed to parse stages to Kaniko Stages: %s", err)
			}
			_ = ResolveCrossStageInstructions(kanikoStages)
			stage := kanikoStages[0]

			cmds := stage.Commands

			return testcase{
				description: "copy command cache enabled and key in cache",
				opts:        opts,
				image: fakeImage{
					ImageLayers: []v1.Layer{
						fakeLayer{
							TarContent: tarContent,
						},
					},
				},
				layerCache: &fakeLayerCache{
					retrieve: true,
					img: fakeImage{
						ImageLayers: []v1.Layer{
							fakeLayer{
								TarContent: tarContent,
							},
						},
					},
				},
				rootDir:           dir,
				expectedCacheKeys: []string{copyCommandCacheKey},
				// CachingCopyCommand is not pushed to the cache
				pushedCacheKeys: []string{},
				commands:        getCommands(util.FileContext{Root: dir}, cmds, true, false),
				fileName:        filename,
			}
		}(),
		func() testcase {
			dir, filenames := tempDirAndFile(t)
			filename := filenames[0]
			tarContent := []byte{}
			destDir := t.TempDir()
			filePath := filepath.Join(dir, filename)
			ch := NewCompositeCache("", fmt.Sprintf("COPY %s foo.txt", filename))
			ch.AddPath(filePath, util.FileContext{})

			hash, err := ch.Hash()
			if err != nil {
				t.Errorf("couldn't create hash %v", err)
			}
			dockerFile := fmt.Sprintf(`
FROM ubuntu:16.04
COPY %s foo.txt
`, filename)
			f, _ := os.CreateTemp("", "")
			os.WriteFile(f.Name(), []byte(dockerFile), 0755)
			opts := &config.KanikoOptions{
				DockerfilePath:  f.Name(),
				Cache:           true,
				CacheCopyLayers: true,
			}

			testStages, metaArgs, err := dockerfile.ParseStages(opts)
			if err != nil {
				t.Errorf("Failed to parse test dockerfile to stages: %s", err)
			}

			kanikoStages, err := dockerfile.MakeKanikoStages(opts, testStages, metaArgs)
			if err != nil {
				t.Errorf("Failed to parse stages to Kaniko Stages: %s", err)
			}
			_ = ResolveCrossStageInstructions(kanikoStages)
			stage := kanikoStages[0]

			cmds := stage.Commands
			return testcase{
				description: "copy command cache enabled and key is not in cache",
				opts:        opts,
				config:      &v1.ConfigFile{Config: v1.Config{WorkingDir: destDir}},
				layerCache:  &fakeLayerCache{},
				image: fakeImage{
					ImageLayers: []v1.Layer{
						fakeLayer{
							TarContent: tarContent,
						},
					},
				},
				rootDir:           dir,
				expectedCacheKeys: []string{hash},
				pushedCacheKeys:   []string{hash},
				commands:          getCommands(util.FileContext{Root: dir}, cmds, true, false),
				fileName:          filename,
			}
		}(),
		func() testcase {
			dir, filenames := tempDirAndFile(t)
			filename := filenames[0]
			tarContent := generateTar(t, filename)

			destDir := t.TempDir()
			filePath := filepath.Join(dir, filename)

			ch := NewCompositeCache("", "RUN foobar")

			hash1, err := ch.Hash()
			if err != nil {
				t.Errorf("couldn't create hash %v", err)
			}

			ch.AddKey(fmt.Sprintf("COPY %s bar.txt", filename))
			ch.AddPath(filePath, util.FileContext{})

			hash2, err := ch.Hash()
			if err != nil {
				t.Errorf("couldn't create hash %v", err)
			}
			ch = NewCompositeCache("", fmt.Sprintf("COPY %s foo.txt", filename))
			ch.AddKey(fmt.Sprintf("COPY %s bar.txt", filename))
			ch.AddPath(filePath, util.FileContext{})

			image := fakeImage{
				ImageLayers: []v1.Layer{
					fakeLayer{
						TarContent: tarContent,
					},
				},
			}

			dockerFile := fmt.Sprintf(`
FROM ubuntu:16.04
RUN foobar
COPY %s bar.txt
`, filename)
			f, _ := os.CreateTemp("", "")
			os.WriteFile(f.Name(), []byte(dockerFile), 0755)
			opts := &config.KanikoOptions{
				DockerfilePath: f.Name(),
			}

			testStages, metaArgs, err := dockerfile.ParseStages(opts)
			if err != nil {
				t.Errorf("Failed to parse test dockerfile to stages: %s", err)
			}

			kanikoStages, err := dockerfile.MakeKanikoStages(opts, testStages, metaArgs)
			if err != nil {
				t.Errorf("Failed to parse stages to Kaniko Stages: %s", err)
			}
			_ = ResolveCrossStageInstructions(kanikoStages)
			stage := kanikoStages[0]

			cmds := stage.Commands
			return testcase{
				description: "cached run command followed by uncached copy command results in consistent read and write hashes",
				opts:        &config.KanikoOptions{Cache: true, CacheCopyLayers: true, CacheRunLayers: true},
				rootDir:     dir,
				config:      &v1.ConfigFile{Config: v1.Config{WorkingDir: destDir}},
				layerCache: &fakeLayerCache{
					keySequence: []string{hash1},
					img:         image,
				},
				image: image,
				// hash1 is the read cachekey for the first layer
				expectedCacheKeys: []string{hash1, hash2},
				pushedCacheKeys:   []string{hash2},
				commands:          getCommands(util.FileContext{Root: dir}, cmds, true, true),
			}
		}(),
		func() testcase {
			dir, filenames := tempDirAndFile(t)
			filename := filenames[0]
			tarContent := generateTar(t, filename)

			destDir := t.TempDir()

			filePath := filepath.Join(dir, filename)

			ch := NewCompositeCache("", fmt.Sprintf("COPY %s bar.txt", filename))
			ch.AddPath(filePath, util.FileContext{})

			// copy hash
			_, err := ch.Hash()
			if err != nil {
				t.Errorf("couldn't create hash %v", err)
			}

			ch.AddKey("RUN foobar")

			// run hash
			runHash, err := ch.Hash()
			if err != nil {
				t.Errorf("couldn't create hash %v", err)
			}

			image := fakeImage{
				ImageLayers: []v1.Layer{
					fakeLayer{
						TarContent: tarContent,
					},
				},
			}

			dockerFile := fmt.Sprintf(`
FROM ubuntu:16.04
COPY %s bar.txt
RUN foobar
`, filename)
			f, _ := os.CreateTemp("", "")
			os.WriteFile(f.Name(), []byte(dockerFile), 0755)
			opts := &config.KanikoOptions{
				DockerfilePath: f.Name(),
			}

			testStages, metaArgs, err := dockerfile.ParseStages(opts)
			if err != nil {
				t.Errorf("Failed to parse test dockerfile to stages: %s", err)
			}

			kanikoStages, err := dockerfile.MakeKanikoStages(opts, testStages, metaArgs)
			if err != nil {
				t.Errorf("Failed to parse stages to Kaniko Stages: %s", err)
			}
			_ = ResolveCrossStageInstructions(kanikoStages)
			stage := kanikoStages[0]

			cmds := stage.Commands
			return testcase{
				description: "copy command followed by cached run command results in consistent read and write hashes",
				opts:        &config.KanikoOptions{Cache: true, CacheRunLayers: true},
				rootDir:     dir,
				config:      &v1.ConfigFile{Config: v1.Config{WorkingDir: destDir}},
				layerCache: &fakeLayerCache{
					keySequence: []string{runHash},
					img:         image,
				},
				image:             image,
				expectedCacheKeys: []string{runHash},
				pushedCacheKeys:   []string{},
				commands:          getCommands(util.FileContext{Root: dir}, cmds, false, true),
			}
		}(),
		func() testcase {
			dir, _ := tempDirAndFile(t)
			ch := NewCompositeCache("")
			ch.AddKey("|1")
			ch.AddKey("test=value")
			ch.AddKey("RUN foobar")
			hash, err := ch.Hash()
			if err != nil {
				t.Errorf("couldn't create hash %v", err)
			}

			command := MockDockerCommand{
				command:      "RUN foobar",
				contextFiles: []string{},
				cacheCommand: MockCachedDockerCommand{
					contextFiles: []string{},
				},
				argToCompositeCache: true,
			}

			return testcase{
				description: "cached run command with no build arg value used uses cached layer and does not push anything",
				config:      &v1.ConfigFile{Config: v1.Config{WorkingDir: dir}},
				opts:        &config.KanikoOptions{Cache: true},
				args: map[string]string{
					"test": "value",
				},
				expectedCacheKeys: []string{hash},
				commands:          []commands.DockerCommand{command},
				// layer key needs to be read.
				layerCache: &fakeLayerCache{
					img:         &fakeImage{ImageLayers: []v1.Layer{fakeLayer{}}},
					keySequence: []string{hash},
				},
				rootDir: dir,
			}
		}(),
		func() testcase {
			dir, _ := tempDirAndFile(t)

			ch := NewCompositeCache("")
			ch.AddKey("|1")
			ch.AddKey("arg=value")
			ch.AddKey("RUN $arg")
			hash, err := ch.Hash()
			if err != nil {
				t.Errorf("couldn't create hash %v", err)
			}

			command := MockDockerCommand{
				command:      "RUN $arg",
				contextFiles: []string{},
				cacheCommand: MockCachedDockerCommand{
					contextFiles: []string{},
				},
				argToCompositeCache: true,
			}

			return testcase{
				description: "cached run command with same build arg does not push layer",
				config:      &v1.ConfigFile{Config: v1.Config{WorkingDir: dir}},
				opts:        &config.KanikoOptions{Cache: true},
				args: map[string]string{
					"arg": "value",
				},
				// layer key that exists
				layerCache: &fakeLayerCache{
					img:         &fakeImage{ImageLayers: []v1.Layer{fakeLayer{}}},
					keySequence: []string{hash},
				},
				expectedCacheKeys: []string{hash},
				commands:          []commands.DockerCommand{command},
				rootDir:           dir,
			}
		}(),
		func() testcase {
			dir, _ := tempDirAndFile(t)

			ch1 := NewCompositeCache("")
			ch1.AddKey("RUN value")
			hash1, err := ch1.Hash()
			if err != nil {
				t.Errorf("couldn't create hash %v", err)
			}

			ch2 := NewCompositeCache("")
			ch2.AddKey("|1")
			ch2.AddKey("arg=anotherValue")
			ch2.AddKey("RUN $arg")
			hash2, err := ch2.Hash()
			if err != nil {
				t.Errorf("couldn't create hash %v", err)
			}
			command := MockDockerCommand{
				command:      "RUN $arg",
				contextFiles: []string{},
				cacheCommand: MockCachedDockerCommand{
					contextFiles: []string{},
				},
				argToCompositeCache: true,
			}

			return testcase{
				description: "cached run command with another build arg pushes layer",
				config:      &v1.ConfigFile{Config: v1.Config{WorkingDir: dir}},
				opts:        &config.KanikoOptions{Cache: true},
				args: map[string]string{
					"arg": "anotherValue",
				},
				// layer for arg=value already exists
				layerCache: &fakeLayerCache{
					img:         &fakeImage{ImageLayers: []v1.Layer{fakeLayer{}}},
					keySequence: []string{hash1},
				},
				expectedCacheKeys: []string{hash2},
				pushedCacheKeys:   []string{hash2},
				commands:          []commands.DockerCommand{command},
				rootDir:           dir,
			}
		}(),
		{
			description:    "fs unpacked",
			opts:           &config.KanikoOptions{InitialFSUnpacked: true},
			stage:          config.KanikoStage{Index: 0},
			crossStageDeps: map[int][]string{0: {"some-dep"}},
			mockGetFSFromImage: func(root string, img v1.Image, extract util.ExtractFunction) ([]string, error) {
				return nil, fmt.Errorf("getFSFromImage shouldn't be called if fs is already unpacked")
			},
		},
	}
	for _, tc := range testCases {
		t.Run(tc.description, func(t *testing.T) {
			var fileName string
			if tc.commands == nil {
				file, err := os.CreateTemp("", "foo")
				if err != nil {
					t.Error(err)
				}
				command := MockDockerCommand{
					contextFiles: []string{file.Name()},
					cacheCommand: MockCachedDockerCommand{
						contextFiles: []string{file.Name()},
					},
				}
				tc.commands = []commands.DockerCommand{command}
				fileName = file.Name()
			} else {
				fileName = tc.fileName
			}

			cf := tc.config
			if cf == nil {
				cf = &v1.ConfigFile{
					Config: v1.Config{
						Env: make([]string, 0),
					},
				}
			}

			snap := &fakeSnapShotter{file: fileName}
			lc := tc.layerCache
			if lc == nil {
				lc = &fakeLayerCache{}
			}
			keys := []string{}
			sb := &stageBuilder{
				args:        dockerfile.NewBuildArgs([]string{}), //required or code will panic
				image:       tc.image,
				opts:        tc.opts,
				cf:          cf,
				snapshotter: snap,
				layerCache:  lc,
				pushLayerToCache: func(_ *config.KanikoOptions, cacheKey, _, _ string) error {
					keys = append(keys, cacheKey)
					return nil
				},
			}
			sb.cmds = tc.commands
			for key, value := range tc.args {
				sb.args.AddArg(key, &value)
			}
			tmp := config.RootDir
			if tc.rootDir != "" {
				config.RootDir = tc.rootDir
			}
			sb.stage = tc.stage
			sb.crossStageDeps = tc.crossStageDeps
			if tc.mockGetFSFromImage != nil {
				original := getFSFromImage
				defer func() { getFSFromImage = original }()
				getFSFromImage = tc.mockGetFSFromImage
			}
			err := sb.build()
			if err != nil {
				t.Errorf("Expected error to be nil but was %v", err)
			}
			if tc.shouldInitSnapshot && !snap.initialized {
				t.Errorf("Snapshotter was not initialized but should have been")
			} else if !tc.shouldInitSnapshot && snap.initialized {
				t.Errorf("Snapshotter was initialized but should not have been")
			}
			assertCacheKeys(t, tc.expectedCacheKeys, lc.receivedKeys, "receive")
			assertCacheKeys(t, tc.pushedCacheKeys, keys, "push")

			config.RootDir = tmp

		})
	}
}

func assertCacheKeys(t *testing.T, expectedCacheKeys, actualCacheKeys []string, description string) {
	if len(expectedCacheKeys) != len(actualCacheKeys) {
		t.Errorf("expected to %v %v keys but was %v", description, len(expectedCacheKeys), len(actualCacheKeys))
	}

	sort.Slice(expectedCacheKeys, func(x, y int) bool {
		return expectedCacheKeys[x] > expectedCacheKeys[y]
	})
	sort.Slice(actualCacheKeys, func(x, y int) bool {
		return actualCacheKeys[x] > actualCacheKeys[y]
	})

	if len(expectedCacheKeys) != len(actualCacheKeys) {
		t.Errorf("expected %v to equal %v", actualCacheKeys, expectedCacheKeys)
	}

	for i, key := range expectedCacheKeys {
		if key != actualCacheKeys[i] {
			t.Errorf("expected to %v keys %d to be %v but was %v %v", description, i, key, actualCacheKeys[i], actualCacheKeys)
		}
	}
}

func getCommands(fileContext util.FileContext, cmds []instructions.Command, cacheCopy, cacheRun bool) []commands.DockerCommand {
	outCommands := make([]commands.DockerCommand, 0)
	for _, c := range cmds {
		cmd, err := commands.GetCommand(
			c,
			fileContext,
			false,
			cacheCopy,
			cacheRun,
			nil,
		)
		if err != nil {
			panic(err)
		}
		outCommands = append(outCommands, cmd)
	}
	return outCommands
}

func tempDirAndFile(t *testing.T) (string, []string) {
	filenames := []string{"bar.txt"}

	dir := t.TempDir()
	for _, filename := range filenames {
		filepath := filepath.Join(dir, filename)
		err := os.WriteFile(filepath, []byte(`meow`), 0777)
		if err != nil {
			t.Errorf("could not create temp file %v", err)
		}
	}

	return dir, filenames
}

func generateTar(t *testing.T, dir string, fileNames ...string) []byte {
	buf := bytes.NewBuffer([]byte{})
	writer := tar.NewWriter(buf)
	defer writer.Close()

	for _, filename := range fileNames {
		filePath := filepath.Join(dir, filename)
		info, err := os.Stat(filePath)
		if err != nil {
			t.Errorf("could not get file info for temp file %v", err)
		}
		hdr, err := tar.FileInfoHeader(info, filename)
		if err != nil {
			t.Errorf("could not get tar header for temp file %v", err)
		}

		if err := writer.WriteHeader(hdr); err != nil {
			t.Errorf("could not write tar header %v", err)
		}

		content, err := os.ReadFile(filePath)
		if err != nil {
			t.Errorf("could not read tempfile %v", err)
		}

		if _, err := writer.Write(content); err != nil {
			t.Errorf("could not write file contents to tar")
		}
	}
	return buf.Bytes()
}

func hashCompositeKeys(t *testing.T, ck1 CompositeCache, ck2 CompositeCache) (string, string) {
	key1, err := ck1.Hash()
	if err != nil {
		t.Errorf("could not hash composite key due to %s", err)
	}
	key2, err := ck2.Hash()
	if err != nil {
		t.Errorf("could not hash composite key due to %s", err)
	}
	return key1, key2
}

func Test_stageBuild_populateCompositeKeyForCopyCommand(t *testing.T) {
	// See https://github.com/GoogleContainerTools/kaniko/issues/589

	for _, tc := range []struct {
		description      string
		command          string
		expectedCacheKey string
	}{
		{
			description: "multi-stage copy command",
			// dont use digest from previoust stage for COPY
			command:          "COPY --from=0 foo.txt bar.txt",
			expectedCacheKey: "COPY --from=0 foo.txt bar.txt",
		},
		{
			description:      "copy command",
			command:          "COPY foo.txt bar.txt",
			expectedCacheKey: "COPY foo.txt bar.txt",
		},
	} {
		t.Run(tc.description, func(t *testing.T) {
			instructions, err := dockerfile.ParseCommands([]string{tc.command})
			if err != nil {
				t.Fatal(err)
			}

			fc := util.FileContext{Root: "workspace"}
			copyCommand, err := commands.GetCommand(instructions[0], fc, false, true, true, nil)
			if err != nil {
				t.Fatal(err)
			}

			for _, useCacheCommand := range []bool{false, true} {
				t.Run(fmt.Sprintf("CacheCommand=%t", useCacheCommand), func(t *testing.T) {
					var cmd commands.DockerCommand = copyCommand
					if useCacheCommand {
						cmd = copyCommand.(*commands.CopyCommand).CacheCommand(nil)
					}

					sb := &stageBuilder{
						fileContext: fc,
						stageIdxToDigest: map[string]string{
							"0": "some-digest",
						},
						digestToCacheKey: map[string]string{
							"some-digest": "some-cache-key",
						},
					}

					ck := CompositeCache{}
					ck, err = sb.populateCompositeKey(
						cmd,
						[]string{},
						ck,
						dockerfile.NewBuildArgs([]string{}),
						[]string{},
					)
					if err != nil {
						t.Fatal(err)
					}

					actualCacheKey := ck.Key()
					if tc.expectedCacheKey != actualCacheKey {
						t.Errorf(
							"Expected cache key to be %s, was %s",
							tc.expectedCacheKey,
							actualCacheKey,
						)
					}

				})
			}
		})
	}
}

func Test_ResolveCrossStageInstructions(t *testing.T) {
	df := `
	FROM scratch
	RUN echo hi > /hi

	FROM scratch AS second
	COPY --from=0 /hi /hi2

	FROM scratch AS tHiRd
	COPY --from=second /hi2 /hi3
	COPY --from=1 /hi2 /hi3

	FROM scratch
	COPY --from=thIrD /hi3 /hi4
	COPY --from=third /hi3 /hi4
	COPY --from=2 /hi3 /hi4
	`
	stages, metaArgs, err := dockerfile.Parse([]byte(df))
	if err != nil {
		t.Fatal(err)
	}
	opts := &config.KanikoOptions{}
	kanikoStages, err := dockerfile.MakeKanikoStages(opts, stages, metaArgs)
	if err != nil {
		t.Fatal(err)
	}
	stageToIdx := ResolveCrossStageInstructions(kanikoStages)
	for index, stage := range stages {
		if index == 0 {
			continue
		}
		expectedStage := strconv.Itoa(index - 1)
		for _, command := range stage.Commands {
			copyCmd := command.(*instructions.CopyCommand)
			if copyCmd.From != expectedStage {
				t.Fatalf("unexpected copy command: %s resolved to stage %s, expected %s", copyCmd.String(), copyCmd.From, expectedStage)
			}
		}

		expectedMap := map[string]string{"second": "1", "third": "2"}
		testutil.CheckDeepEqual(t, expectedMap, stageToIdx)
	}
}

func Test_stageBuilder_saveSnapshotToLayer(t *testing.T) {
	dir, files := tempDirAndFile(t)
	type fields struct {
		stage            config.KanikoStage
		image            v1.Image
		cf               *v1.ConfigFile
		baseImageDigest  string
		finalCacheKey    string
		opts             *config.KanikoOptions
		fileContext      util.FileContext
		cmds             []commands.DockerCommand
		args             *dockerfile.BuildArgs
		crossStageDeps   map[int][]string
		digestToCacheKey map[string]string
		stageIdxToDigest map[string]string
		snapshotter      snapShotter
		layerCache       cache.LayerCache
		pushLayerToCache cachePusher
	}
	type args struct {
		tarPath string
	}
	tests := []struct {
		name              string
		fields            fields
		args              args
		expectedMediaType types.MediaType
		expectedDiff      v1.Hash
		expectedDigest    v1.Hash
		wantErr           bool
	}{
		{
			name: "oci image",
			fields: fields{
				image: ociFakeImage{},
				opts: &config.KanikoOptions{
					ForceBuildMetadata: true,
				},
			},
			args: args{
				tarPath: filepath.Join(dir, files[0]),
			},
			expectedMediaType: types.OCILayer,
			expectedDiff: v1.Hash{
				Algorithm: "sha256",
				Hex:       "404cdd7bc109c432f8cc2443b45bcfe95980f5107215c645236e577929ac3e52",
			},
			expectedDigest: v1.Hash{
				Algorithm: "sha256",
				Hex:       "1dc5887a31ec6b388646be46c5f0b2036f92f4cbba50d12163a8be4074565a91",
			},
		},
		{
			name: "docker image",
			fields: fields{
				image: fakeImage{},
				opts: &config.KanikoOptions{
					ForceBuildMetadata: true,
				},
			},
			args: args{
				tarPath: filepath.Join(dir, files[0]),
			},
			expectedMediaType: types.DockerLayer,
			expectedDiff: v1.Hash{
				Algorithm: "sha256",
				Hex:       "404cdd7bc109c432f8cc2443b45bcfe95980f5107215c645236e577929ac3e52",
			},
			expectedDigest: v1.Hash{
				Algorithm: "sha256",
				Hex:       "1dc5887a31ec6b388646be46c5f0b2036f92f4cbba50d12163a8be4074565a91",
			},
		},
		{
			name: "oci image, zstd compression",
			fields: fields{
				image: ociFakeImage{},
				opts: &config.KanikoOptions{
					ForceBuildMetadata: true,
					Compression:        config.ZStd,
				},
			},
			args: args{
				tarPath: filepath.Join(dir, files[0]),
			},
			expectedMediaType: types.OCILayerZStd,
			expectedDiff: v1.Hash{
				Algorithm: "sha256",
				Hex:       "404cdd7bc109c432f8cc2443b45bcfe95980f5107215c645236e577929ac3e52",
			},
			expectedDigest: v1.Hash{
				Algorithm: "sha256",
				Hex:       "28369c11d9b68c9877781eaf4d8faffb4d0ada1900a1fb83ad452e58a072b45b",
			},
		},
	}
	for _, tt := range tests {
		t.Run(tt.name, func(t *testing.T) {
			s := &stageBuilder{
				stage:            tt.fields.stage,
				image:            tt.fields.image,
				cf:               tt.fields.cf,
				baseImageDigest:  tt.fields.baseImageDigest,
				finalCacheKey:    tt.fields.finalCacheKey,
				opts:             tt.fields.opts,
				fileContext:      tt.fields.fileContext,
				cmds:             tt.fields.cmds,
				args:             tt.fields.args,
				crossStageDeps:   tt.fields.crossStageDeps,
				digestToCacheKey: tt.fields.digestToCacheKey,
				stageIdxToDigest: tt.fields.stageIdxToDigest,
				snapshotter:      tt.fields.snapshotter,
				layerCache:       tt.fields.layerCache,
				pushLayerToCache: tt.fields.pushLayerToCache,
			}
			got, err := s.saveSnapshotToLayer(tt.args.tarPath)
			if (err != nil) != tt.wantErr {
				t.Errorf("stageBuilder.saveSnapshotToLayer() error = %v, wantErr %v", err, tt.wantErr)
				return
			}
			if mt, _ := got.MediaType(); mt != tt.expectedMediaType {
				t.Errorf("expected mediatype %s, got %s", tt.expectedMediaType, mt)
				return
			}
			if diff, _ := got.DiffID(); diff != tt.expectedDiff {
				t.Errorf("expected diff %s, got %s", tt.expectedDiff, diff)
				return
			}
			if digest, _ := got.Digest(); digest != tt.expectedDigest {
				t.Errorf("expected digest %s, got %s", tt.expectedDigest, digest)
				return
			}
		})
	}
}

func Test_stageBuilder_convertLayerMediaType(t *testing.T) {
	type fields struct {
		stage            config.KanikoStage
		image            v1.Image
		cf               *v1.ConfigFile
		baseImageDigest  string
		finalCacheKey    string
		opts             *config.KanikoOptions
		fileContext      util.FileContext
		cmds             []commands.DockerCommand
		args             *dockerfile.BuildArgs
		crossStageDeps   map[int][]string
		digestToCacheKey map[string]string
		stageIdxToDigest map[string]string
		snapshotter      snapShotter
		layerCache       cache.LayerCache
		pushLayerToCache cachePusher
	}
	type args struct {
		layer v1.Layer
	}
	tests := []struct {
		name              string
		fields            fields
		args              args
		expectedMediaType types.MediaType
		wantErr           bool
	}{
		{
			name: "docker image w/ docker layer",
			fields: fields{
				image: fakeImage{},
			},
			args: args{
				layer: fakeLayer{
					mediaType: types.DockerLayer,
				},
			},
			expectedMediaType: types.DockerLayer,
		},
		{
			name: "oci image w/ oci layer",
			fields: fields{
				image: ociFakeImage{},
			},
			args: args{
				layer: fakeLayer{
					mediaType: types.OCILayer,
				},
			},
			expectedMediaType: types.OCILayer,
		},
		{
			name: "oci image w/ convertable docker layer",
			fields: fields{
				image: ociFakeImage{},
				opts:  &config.KanikoOptions{},
			},
			args: args{
				layer: fakeLayer{
					mediaType: types.DockerLayer,
				},
			},
			expectedMediaType: types.OCILayer,
		},
		{
			name: "oci image w/ convertable docker layer and zstd compression",
			fields: fields{
				image: ociFakeImage{},
				opts: &config.KanikoOptions{
					Compression: config.ZStd,
				},
			},
			args: args{
				layer: fakeLayer{
					mediaType: types.DockerLayer,
				},
			},
			expectedMediaType: types.OCILayerZStd,
		},
		{
			name: "docker image and oci zstd layer",
			fields: fields{
				image: dockerFakeImage{},
				opts:  &config.KanikoOptions{},
			},
			args: args{
				layer: fakeLayer{
					mediaType: types.OCILayerZStd,
				},
			},
			expectedMediaType: types.DockerLayer,
		},
		{
			name: "docker image w/ uncovertable oci image",
			fields: fields{
				image: dockerFakeImage{},
				opts:  &config.KanikoOptions{},
			},
			args: args{
				layer: fakeLayer{
					mediaType: types.OCIUncompressedRestrictedLayer,
				},
			},
			wantErr: true,
		},
	}
	for _, tt := range tests {
		t.Run(tt.name, func(t *testing.T) {
			s := &stageBuilder{
				stage:            tt.fields.stage,
				image:            tt.fields.image,
				cf:               tt.fields.cf,
				baseImageDigest:  tt.fields.baseImageDigest,
				finalCacheKey:    tt.fields.finalCacheKey,
				opts:             tt.fields.opts,
				fileContext:      tt.fields.fileContext,
				cmds:             tt.fields.cmds,
				args:             tt.fields.args,
				crossStageDeps:   tt.fields.crossStageDeps,
				digestToCacheKey: tt.fields.digestToCacheKey,
				stageIdxToDigest: tt.fields.stageIdxToDigest,
				snapshotter:      tt.fields.snapshotter,
				layerCache:       tt.fields.layerCache,
				pushLayerToCache: tt.fields.pushLayerToCache,
			}
			got, err := s.convertLayerMediaType(tt.args.layer)
			if (err != nil) != tt.wantErr {
				t.Errorf("stageBuilder.convertLayerMediaType() error = %v, wantErr %v", err, tt.wantErr)
				return
			}
			if err == nil {
				mt, _ := got.MediaType()
				if mt != tt.expectedMediaType {
					t.Errorf("stageBuilder.convertLayerMediaType() = %v, want %v", mt, tt.expectedMediaType)
				}
			}
		})
	}
}<|MERGE_RESOLUTION|>--- conflicted
+++ resolved
@@ -770,8 +770,6 @@
 				[]string{"ENV=1"},
 			),
 		},
-<<<<<<< HEAD
-=======
 		{
 			description: "cache key for command [RUN] with same env values [check that variable no interpolate in RUN command]",
 			cmd1: newStageContext(
@@ -800,7 +798,6 @@
 			),
 			shdEqual: false,
 		},
->>>>>>> 28e4e290
 		func() testcase {
 			dir, files := tempDirAndFile(t)
 			file := files[0]
@@ -879,11 +876,7 @@
 			}
 
 			fc1 := util.FileContext{Root: "workspace"}
-<<<<<<< HEAD
-			dockerCommand1, err := commands.GetCommand(instructions1[0], fc1, false, true, true, nil)
-=======
 			dockerCommand1, err := commands.GetCommand(instructions1[0], fc1, false, true, true)
->>>>>>> 28e4e290
 			if err != nil {
 				t.Fatal(err)
 			}
@@ -894,11 +887,7 @@
 			}
 
 			fc2 := util.FileContext{Root: "workspace"}
-<<<<<<< HEAD
-			dockerCommand2, err := commands.GetCommand(instructions[0], fc2, false, true, true, nil)
-=======
 			dockerCommand2, err := commands.GetCommand(instructions[0], fc2, false, true, true)
->>>>>>> 28e4e290
 			if err != nil {
 				t.Fatal(err)
 			}
@@ -1569,7 +1558,6 @@
 			false,
 			cacheCopy,
 			cacheRun,
-			nil,
 		)
 		if err != nil {
 			panic(err)
@@ -1665,7 +1653,7 @@
 			}
 
 			fc := util.FileContext{Root: "workspace"}
-			copyCommand, err := commands.GetCommand(instructions[0], fc, false, true, true, nil)
+			copyCommand, err := commands.GetCommand(instructions[0], fc, false, true, true)
 			if err != nil {
 				t.Fatal(err)
 			}
