--- conflicted
+++ resolved
@@ -18,10 +18,6 @@
 
 import (
 	"bytes"
-<<<<<<< HEAD
-	"io/ioutil"
-=======
->>>>>>> 28e4e290
 	"os"
 	"testing"
 
@@ -122,11 +118,7 @@
 	dockerfile := `FROM alpine:latest
 LABEL maintainer="alexezio"
 `
-<<<<<<< HEAD
-	tmpfile, err := ioutil.TempFile("", "example")
-=======
-	tmpfile, err := os.CreateTemp("", "example")
->>>>>>> 28e4e290
+	tmpfile, err := os.CreateTemp("", "example")
 	if err != nil {
 		t.Fatal(err)
 	}
@@ -159,11 +151,7 @@
 FROM alpine:latest as RUNNER
 LABEL maintainer="alexezio"
 `
-<<<<<<< HEAD
-	tmpfile, err := ioutil.TempFile("", "example")
-=======
-	tmpfile, err := os.CreateTemp("", "example")
->>>>>>> 28e4e290
+	tmpfile, err := os.CreateTemp("", "example")
 	if err != nil {
 		t.Fatal(err)
 	}
@@ -197,11 +185,7 @@
 	dockerfile := `ARG version=latest
 FROM golang:${version}
 `
-<<<<<<< HEAD
-	tmpfile, err := ioutil.TempFile("", "example")
-=======
-	tmpfile, err := os.CreateTemp("", "example")
->>>>>>> 28e4e290
+	tmpfile, err := os.CreateTemp("", "example")
 	if err != nil {
 		t.Fatal(err)
 	}
@@ -240,11 +224,7 @@
 
 func TestParseDockerfile_InvalidsDockerfile(t *testing.T) {
 	dockerfile := "This is a invalid dockerfile"
-<<<<<<< HEAD
-	tmpfile, err := ioutil.TempFile("", "example")
-=======
-	tmpfile, err := os.CreateTemp("", "example")
->>>>>>> 28e4e290
+	tmpfile, err := os.CreateTemp("", "example")
 	if err != nil {
 		t.Fatal(err)
 	}
