# kaniko - Build Images In Kubernetes

## 🚨NOTE: kaniko is not an officially supported Google product🚨

[![Unit tests](https://github.com/GoogleContainerTools/kaniko/actions/workflows/unit-tests.yaml/badge.svg)](https://github.com/GoogleContainerTools/kaniko/actions/workflows/unit-tests.yaml)
[![Integration tests](https://github.com/GoogleContainerTools/kaniko/actions/workflows/integration-tests.yaml/badge.svg)](https://github.com/GoogleContainerTools/kaniko/actions/workflows/integration-tests.yaml)
[![Build images](https://github.com/GoogleContainerTools/kaniko/actions/workflows/images.yaml/badge.svg)](https://github.com/GoogleContainerTools/kaniko/actions/workflows/images.yaml)
[![Go Report Card](https://goreportcard.com/badge/github.com/GoogleContainerTools/kaniko)](https://goreportcard.com/report/github.com/GoogleContainerTools/kaniko)

![kaniko logo](logo/Kaniko-Logo.png)

kaniko is a tool to build container images from a Dockerfile, inside a container
or Kubernetes cluster.

kaniko doesn't depend on a Docker daemon and executes each command within a
Dockerfile completely in userspace. This enables building container images in
environments that can't easily or securely run a Docker daemon, such as a
standard Kubernetes cluster.

kaniko is meant to be run as an image: `gcr.io/kaniko-project/executor`. We do
**not** recommend running the kaniko executor binary in another image, as it
might not work as you expect - see [Known Issues](#known-issues).

We'd love to hear from you! Join us on
[#kaniko Kubernetes Slack](https://kubernetes.slack.com/messages/CQDCHGX7Y/)

:mega: **Please fill out our
[quick 5-question survey](https://forms.gle/HhZGEM33x4FUz9Qa6)** so that we can
learn how satisfied you are with kaniko, and what improvements we should make.
Thank you! :dancers:

_If you are interested in contributing to kaniko, see
[DEVELOPMENT.md](DEVELOPMENT.md) and [CONTRIBUTING.md](CONTRIBUTING.md)._

<!-- START doctoc generated TOC please keep comment here to allow auto update -->
<!-- DON'T EDIT THIS SECTION, INSTEAD RE-RUN doctoc TO UPDATE -->

**Table of Contents** _generated with
[DocToc](https://github.com/thlorenz/doctoc)_

- [kaniko - Build Images In Kubernetes](#kaniko---build-images-in-kubernetes)
  - [🚨NOTE: kaniko is not an officially supported Google product🚨](#note-kaniko-is-not-an-officially-supported-google-product)
  - [Community](#community)
  - [How does kaniko work?](#how-does-kaniko-work)
  - [Known Issues](#known-issues)
  - [Demo](#demo)
  - [Tutorial](#tutorial)
  - [Using kaniko](#using-kaniko)
    - [kaniko Build Contexts](#kaniko-build-contexts)
    - [Using Azure Blob Storage](#using-azure-blob-storage)
    - [Using Private Git Repository](#using-private-git-repository)
    - [Using Standard Input](#using-standard-input)
    - [Running kaniko](#running-kaniko)
      - [Running kaniko in a Kubernetes cluster](#running-kaniko-in-a-kubernetes-cluster)
        - [Kubernetes secret](#kubernetes-secret)
      - [Running kaniko in gVisor](#running-kaniko-in-gvisor)
      - [Running kaniko in Google Cloud Build](#running-kaniko-in-google-cloud-build)
      - [Running kaniko in Docker](#running-kaniko-in-docker)
    - [Caching](#caching)
      - [Caching Layers](#caching-layers)
      - [Caching Base Images](#caching-base-images)
    - [Pushing to Different Registries](#pushing-to-different-registries)
      - [Pushing to Docker Hub](#pushing-to-docker-hub)
      - [Pushing to Google GCR](#pushing-to-google-gcr)
      - [Pushing to GCR using Workload Identity](#pushing-to-gcr-using-workload-identity)
      - [Pushing to Amazon ECR](#pushing-to-amazon-ecr)
      - [Pushing to Azure Container Registry](#pushing-to-azure-container-registry)
      - [Pushing to JFrog Container Registry or to JFrog Artifactory](#pushing-to-jfrog-container-registry-or-to-jfrog-artifactory)
    - [Additional Flags](#additional-flags)
      - [Flag `--build-arg`](#flag---build-arg)
      - [Flag `--cache`](#flag---cache)
      - [Flag `--cache-dir`](#flag---cache-dir)
      - [Flag `--cache-repo`](#flag---cache-repo)
      - [Flag `--cache-copy-layers`](#flag---cache-copy-layers)
      - [Flag `--cache-run-layers`](#flag---cache-run-layers)
      - [Flag `--cache-ttl duration`](#flag---cache-ttl-duration)
      - [Flag `--cleanup`](#flag---cleanup)
      - [Flag `--compressed-caching`](#flag---compressed-caching)
      - [Flag `--context-sub-path`](#flag---context-sub-path)
      - [Flag `--custom-platform`](#flag---custom-platform)
      - [Flag `--digest-file`](#flag---digest-file)
      - [Flag `--dockerfile`](#flag---dockerfile)
      - [Flag `--force`](#flag---force)
      - [Flag `--git`](#flag---git)
      - [Flag `--image-name-with-digest-file`](#flag---image-name-with-digest-file)
      - [Flag `--image-name-tag-with-digest-file`](#flag---image-name-tag-with-digest-file)
      - [Flag `--insecure`](#flag---insecure)
      - [Flag `--insecure-pull`](#flag---insecure-pull)
      - [Flag `--insecure-registry`](#flag---insecure-registry)
      - [Flag `--label`](#flag---label)
      - [Flag `--log-format`](#flag---log-format)
      - [Flag `--log-timestamp`](#flag---log-timestamp)
      - [Flag `--no-push`](#flag---no-push)
      - [Flag `--oci-layout-path`](#flag---oci-layout-path)
      - [Flag `--push-retry`](#flag---push-retry)
      - [Flag `--registry-certificate`](#flag---registry-certificate)
      - [Flag `--registry-client-cert`](#flag---registry-client-cert)
<<<<<<< HEAD
=======
      - [Flag `--registry-map`](#flag---registry-map)
>>>>>>> 28e4e290
      - [Flag `--registry-mirror`](#flag---registry-mirror)
      - [Flag `--skip-default-registry-fallback`](#flag---skip-default-registry-fallback)
      - [Flag `--reproducible`](#flag---reproducible)
      - [Flag `--single-snapshot`](#flag---single-snapshot)
      - [Flag `--skip-push-permission-check`](#flag---skip-push-permission-check)
      - [Flag `--skip-tls-verify`](#flag---skip-tls-verify)
      - [Flag `--skip-tls-verify-pull`](#flag---skip-tls-verify-pull)
      - [Flag `--skip-tls-verify-registry`](#flag---skip-tls-verify-registry)
      - [Flag `--skip-unused-stages`](#flag---skip-unused-stages)
      - [Flag `--snapshot-mode`](#flag---snapshot-mode)
      - [Flag `--tar-path`](#flag---tar-path)
      - [Flag `--target`](#flag---target)
      - [Flag `--use-new-run`](#flag---use-new-run)
      - [Flag `--verbosity`](#flag---verbosity)
      - [Flag `--ignore-var-run`](#flag---ignore-var-run)
      - [Flag `--ignore-path`](#flag---ignore-path)
      - [Flag `--image-fs-extract-retry`](#flag---image-fs-extract-retry)
      - [Flag `--image-download-retry`](#flag---image-download-retry)
    - [Debug Image](#debug-image)
  - [Security](#security)
    - [Verifying Signed Kaniko Images](#verifying-signed-kaniko-images)
  - [Kaniko Builds - Profiling](#kaniko-builds---profiling)
  - [Creating Multi-arch Container Manifests Using Kaniko and Manifest-tool](#creating-multi-arch-container-manifests-using-kaniko-and-manifest-tool)
    - [General Workflow](#general-workflow)
    - [Limitations and Pitfalls](#limitations-and-pitfalls)
    - [Example CI Pipeline (GitLab)](#example-ci-pipeline-gitlab)
      - [Building the Separate Container Images](#building-the-separate-container-images)
      - [Merging the Container Manifests](#merging-the-container-manifests)
      - [On the Note of Adding Versioned Tags](#on-the-note-of-adding-versioned-tags)
  - [Comparison with Other Tools](#comparison-with-other-tools)
  - [Community](#community-1)
  - [Limitations](#limitations)
    - [mtime and snapshotting](#mtime-and-snapshotting)
  - [References](#references)

<!-- END doctoc generated TOC please keep comment here to allow auto update -->

## Community

We'd love to hear from you! Join
[#kaniko on Kubernetes Slack](https://kubernetes.slack.com/messages/CQDCHGX7Y/)

## How does kaniko work?

The kaniko executor image is responsible for building an image from a Dockerfile
and pushing it to a registry. Within the executor image, we extract the
filesystem of the base image (the FROM image in the Dockerfile). We then execute
the commands in the Dockerfile, snapshotting the filesystem in userspace after
each one. After each command, we append a layer of changed files to the base
image (if there are any) and update image metadata.

## Known Issues

- kaniko does not support building Windows containers.
- Running kaniko in any Docker image other than the official kaniko image is not
  supported due to implementation details.
  - This includes copying the kaniko executables from the official image into
    another image (e.g. a Jenkins CI agent).
  - In particular, it cannot use chroot or bind-mount because its container must
    not require privilege, so it unpacks directly into its own container root
    and may overwrite anything already there.
- kaniko does not support the v1 Registry API
  ([Registry v1 API Deprecation](https://www.docker.com/blog/registry-v1-api-deprecation/))

## Demo

![Demo](/docs/demo.gif)

## Tutorial

For a detailed example of kaniko with local storage, please refer to a
[getting started tutorial](./docs/tutorial.md).

Please see [References](#References) for more docs & video tutorials

## Using kaniko

To use kaniko to build and push an image for you, you will need:

1. A [build context](#kaniko-build-contexts), aka something to build
2. A [running instance of kaniko](#running-kaniko)

### kaniko Build Contexts

kaniko's build context is very similar to the build context you would send your
Docker daemon for an image build; it represents a directory containing a
Dockerfile which kaniko will use to build your image. For example, a `COPY`
command in your Dockerfile should refer to a file in the build context.

You will need to store your build context in a place that kaniko can access.
Right now, kaniko supports these storage solutions:

- GCS Bucket
- S3 Bucket
- Azure Blob Storage
- Local Directory
- Local Tar
- Standard Input
- Git Repository

_Note about Local Directory: this option refers to a directory within the kaniko
container. If you wish to use this option, you will need to mount in your build
context into the container as a directory._

_Note about Local Tar: this option refers to a tar gz file within the kaniko
container. If you wish to use this option, you will need to mount in your build
context into the container as a file._

_Note about Standard Input: the only Standard Input allowed by kaniko is in
`.tar.gz` format._

If using a GCS or S3 bucket, you will first need to create a compressed tar of
your build context and upload it to your bucket. Once running, kaniko will then
download and unpack the compressed tar of the build context before starting the
image build.

To create a compressed tar, you can run:

```shell
tar -C <path to build context> -zcvf context.tar.gz .
```

Then, copy over the compressed tar into your bucket. For example, we can copy
over the compressed tar to a GCS bucket with gsutil:

```shell
gsutil cp context.tar.gz gs://<bucket name>
```

When running kaniko, use the `--context` flag with the appropriate prefix to
specify the location of your build context:

| Source             | Prefix                                                                | Example                                                                       |
| ------------------ | --------------------------------------------------------------------- | ----------------------------------------------------------------------------- |
| Local Directory    | dir://[path to a directory in the kaniko container]                   | `dir:///workspace`                                                            |
| Local Tar Gz       | tar://[path to a .tar.gz in the kaniko container]                     | `tar:///path/to/context.tar.gz`                                               |
| Standard Input     | tar://[stdin]                                                         | `tar://stdin`                                                                 |
| GCS Bucket         | gs://[bucket name]/[path to .tar.gz]                                  | `gs://kaniko-bucket/path/to/context.tar.gz`                                   |
| S3 Bucket          | s3://[bucket name]/[path to .tar.gz]                                  | `s3://kaniko-bucket/path/to/context.tar.gz`                                   |
| Azure Blob Storage | https://[account].[azureblobhostsuffix]/[container]/[path to .tar.gz] | `https://myaccount.blob.core.windows.net/container/path/to/context.tar.gz`    |
| Git Repository     | git://[repository url][#reference][#commit-id]                        | `git://github.com/acme/myproject.git#refs/heads/mybranch#<desired-commit-id>` |

If you don't specify a prefix, kaniko will assume a local directory. For
example, to use a GCS bucket called `kaniko-bucket`, you would pass in
`--context=gs://kaniko-bucket/path/to/context.tar.gz`.

### Using Azure Blob Storage

If you are using Azure Blob Storage for context file, you will need to pass
[Azure Storage Account Access Key](https://docs.microsoft.com/en-us/azure/storage/common/storage-configure-connection-string?toc=%2fazure%2fstorage%2fblobs%2ftoc.json)
as an environment variable named `AZURE_STORAGE_ACCESS_KEY` through Kubernetes
Secrets

### Using Private Git Repository

You can use `Personal Access Tokens` for Build Contexts from Private
Repositories from
[GitHub](https://blog.github.com/2012-09-21-easier-builds-and-deployments-using-git-over-https-and-oauth/).

You can either pass this in as part of the git URL (e.g.,
`git://TOKEN@github.com/acme/myproject.git#refs/heads/mybranch`) or using the
environment variable `GIT_TOKEN`.

You can also pass `GIT_USERNAME` and `GIT_PASSWORD` (password being the token)
if you want to be explicit about the username.

### Using Standard Input

If running kaniko and using Standard Input build context, you will need to add
the docker or kubernetes `-i, --interactive` flag. Once running, kaniko will
then get the data from `STDIN` and create the build context as a compressed tar.
It will then unpack the compressed tar of the build context before starting the
image build. If no data is piped during the interactive run, you will need to
send the EOF signal by yourself by pressing `Ctrl+D`.

Complete example of how to interactively run kaniko with `.tar.gz` Standard
Input data, using docker:

```shell
echo -e 'FROM alpine \nRUN echo "created from standard input"' > Dockerfile | tar -cf - Dockerfile | gzip -9 | docker run \
  --interactive -v $(pwd):/workspace gcr.io/kaniko-project/executor:latest \
  --context tar://stdin \
  --destination=<gcr.io/$project/$image:$tag>
```

Complete example of how to interactively run kaniko with `.tar.gz` Standard
Input data, using Kubernetes command line with a temporary container and
completely dockerless:

```shell
echo -e 'FROM alpine \nRUN echo "created from standard input"' > Dockerfile | tar -cf - Dockerfile | gzip -9 | kubectl run kaniko \
--rm --stdin=true \
--image=gcr.io/kaniko-project/executor:latest --restart=Never \
--overrides='{
  "apiVersion": "v1",
  "spec": {
    "containers": [
      {
        "name": "kaniko",
        "image": "gcr.io/kaniko-project/executor:latest",
        "stdin": true,
        "stdinOnce": true,
        "args": [
          "--dockerfile=Dockerfile",
          "--context=tar://stdin",
          "--destination=gcr.io/my-repo/my-image"
        ],
        "volumeMounts": [
          {
            "name": "cabundle",
            "mountPath": "/kaniko/ssl/certs/"
          },
          {
            "name": "docker-config",
            "mountPath": "/kaniko/.docker/"
          }
        ]
      }
    ],
    "volumes": [
      {
        "name": "cabundle",
        "configMap": {
          "name": "cabundle"
        }
      },
      {
        "name": "docker-config",
        "configMap": {
          "name": "docker-config"
        }
      }
    ]
  }
}'
```

### Running kaniko

There are several different ways to deploy and run kaniko:

- [In a Kubernetes cluster](#running-kaniko-in-a-kubernetes-cluster)
- [In gVisor](#running-kaniko-in-gvisor)
- [In Google Cloud Build](#running-kaniko-in-google-cloud-build)
- [In Docker](#running-kaniko-in-docker)

#### Running kaniko in a Kubernetes cluster

Requirements:

- Standard Kubernetes cluster (e.g. using
  [GKE](https://cloud.google.com/kubernetes-engine/))
- [Kubernetes Secret](#kubernetes-secret)
- A [build context](#kaniko-build-contexts)

##### Kubernetes secret

To run kaniko in a Kubernetes cluster, you will need a standard running
Kubernetes cluster and a Kubernetes secret, which contains the auth required to
push the final image.

To create a secret to authenticate to Google Cloud Registry, follow these steps:

1. Create a service account in the Google Cloud Console project you want to push
   the final image to with `Storage Admin` permissions.
2. Download a JSON key for this service account
3. Rename the key to `kaniko-secret.json`
4. To create the secret, run:

```shell
kubectl create secret generic kaniko-secret --from-file=<path to kaniko-secret.json>
```

_Note: If using a GCS bucket in the same GCP project as a build context, this
service account should now also have permissions to read from that bucket._

The Kubernetes Pod spec should look similar to this, with the args parameters
filled in:

```yaml
apiVersion: v1
kind: Pod
metadata:
  name: kaniko
spec:
  containers:
    - name: kaniko
      image: gcr.io/kaniko-project/executor:latest
      args:
        - "--dockerfile=<path to Dockerfile within the build context>"
        - "--context=gs://<GCS bucket>/<path to .tar.gz>"
        - "--destination=<gcr.io/$PROJECT/$IMAGE:$TAG>"
      volumeMounts:
        - name: kaniko-secret
          mountPath: /secret
      env:
        - name: GOOGLE_APPLICATION_CREDENTIALS
          value: /secret/kaniko-secret.json
  restartPolicy: Never
  volumes:
    - name: kaniko-secret
      secret:
        secretName: kaniko-secret
```

This example pulls the build context from a GCS bucket. To use a local directory
build context, you could consider using configMaps to mount in small build
contexts.

#### Running kaniko in gVisor

Running kaniko in [gVisor](https://github.com/google/gvisor) provides an
additional security boundary. You will need to add the `--force` flag to run
kaniko in gVisor, since currently there isn't a way to determine whether or not
a container is running in gVisor.

```shell
docker run --runtime=runsc -v $(pwd):/workspace -v ~/.config:/root/.config \
gcr.io/kaniko-project/executor:latest \
--dockerfile=<path to Dockerfile> --context=/workspace \
--destination=gcr.io/my-repo/my-image --force
```

We pass in `--runtime=runsc` to use gVisor. This example mounts the current
directory to `/workspace` for the build context and the `~/.config` directory
for GCR credentials.

#### Running kaniko in Google Cloud Build

Requirements:

- A [build context](#kaniko-build-contexts)

To run kaniko in GCB, add it to your build config as a build step:

```yaml
steps:
  - name: gcr.io/kaniko-project/executor:latest
    args:
      [
        "--dockerfile=<path to Dockerfile within the build context>",
        "--context=dir://<path to build context>",
        "--destination=<gcr.io/$PROJECT/$IMAGE:$TAG>",
      ]
```

kaniko will build and push the final image in this build step.

#### Running kaniko in Docker

Requirements:

- [Docker](https://docs.docker.com/install/)

We can run the kaniko executor image locally in a Docker daemon to build and
push an image from a Dockerfile.

For example, when using gcloud and GCR you could run kaniko as follows:

```shell
docker run \
    -v "$HOME"/.config/gcloud:/root/.config/gcloud \
    -v /path/to/context:/workspace \
    gcr.io/kaniko-project/executor:latest \
    --dockerfile /workspace/Dockerfile \
    --destination "gcr.io/$PROJECT_ID/$IMAGE_NAME:$TAG" \
    --context dir:///workspace/
```

There is also a utility script [`run_in_docker.sh`](./run_in_docker.sh) that can
be used as follows:

```shell
./run_in_docker.sh <path to Dockerfile> <path to build context> <destination of final image>
```

_NOTE: `run_in_docker.sh` expects a path to a Dockerfile relative to the
absolute path of the build context._

An example run, specifying the Dockerfile in the container directory
`/workspace`, the build context in the local directory
`/home/user/kaniko-project`, and a Google Container Registry as a remote image
destination:

```shell
./run_in_docker.sh /workspace/Dockerfile /home/user/kaniko-project gcr.io/$PROJECT_ID/$TAG
```

### Caching

#### Caching Layers

kaniko can cache layers created by `RUN`(configured by flag
`--cache-run-layers`) and `COPY` (configured by flag `--cache-copy-layers`)
commands in a remote repository. Before executing a command, kaniko checks the
cache for the layer. If it exists, kaniko will pull and extract the cached layer
instead of executing the command. If not, kaniko will execute the command and
then push the newly created layer to the cache.

Note that kaniko cannot read layers from the cache after a cache miss: once a
layer has not been found in the cache, all subsequent layers are built locally
without consulting the cache.

Users can opt into caching by setting the `--cache=true` flag. A remote
repository for storing cached layers can be provided via the `--cache-repo`
flag. If this flag isn't provided, a cached repo will be inferred from the
`--destination` provided.

#### Caching Base Images

kaniko can cache images in a local directory that can be volume mounted into the
kaniko pod. To do so, the cache must first be populated, as it is read-only. We
provide a kaniko cache warming image at `gcr.io/kaniko-project/warmer`:

```shell
docker run -v $(pwd):/workspace gcr.io/kaniko-project/warmer:latest --cache-dir=/workspace/cache --image=<image to cache> --image=<another image to cache>
docker run -v $(pwd):/workspace gcr.io/kaniko-project/warmer:latest --cache-dir=/workspace/cache --dockerfile=<path to dockerfile>
<<<<<<< HEAD
docker run -v $(pwd):/workspace gcr.io/kaniko-project/warmer:latest --cache-dir=/workspace/cache --dockerfile=<path to dockerfile> --build-args version=1.19
```

`--image` can be specified for any number of desired images. `--dockerfile` can 
be specified for the path of dockerfile for cache.These command will combined to 
=======
docker run -v $(pwd):/workspace gcr.io/kaniko-project/warmer:latest --cache-dir=/workspace/cache --dockerfile=<path to dockerfile> --build-arg version=1.19
```

`--image` can be specified for any number of desired images. `--dockerfile` can
be specified for the path of dockerfile for cache.These command will combined to
>>>>>>> 28e4e290
cache those images by digest in a local directory named `cache`. Once the cache
is populated, caching is opted into with the same `--cache=true` flag as above.
The location of the local cache is provided via the `--cache-dir` flag,
defaulting to `/cache` as with the cache warmer. See the `examples` directory
for how to use with kubernetes clusters and persistent cache volumes.

### Pushing to Different Registries

kaniko uses Docker credential helpers to push images to a registry.

kaniko comes with support for GCR, Docker `config.json` and Amazon ECR, but
configuring another credential helper should allow pushing to a different
registry.

#### Pushing to Docker Hub

Get your docker registry user and password encoded in base64

    echo -n USER:PASSWORD | base64

Create a `config.json` file with your Docker registry url and the previous
generated base64 string

**Note:** Please use v1 endpoint. See #1209 for more details

```json
{
  "auths": {
    "https://index.docker.io/v1/": {
      "auth": "xxxxxxxxxxxxxxx"
    }
  }
}
```

Run kaniko with the `config.json` inside `/kaniko/.docker/config.json`

```shell
docker run -ti --rm -v `pwd`:/workspace -v `pwd`/config.json:/kaniko/.docker/config.json:ro gcr.io/kaniko-project/executor:latest --dockerfile=Dockerfile --destination=yourimagename
```

#### Pushing to Google GCR

To create a credentials to authenticate to Google Cloud Registry, follow these
steps:

1. Create a
   [service account](https://console.cloud.google.com/iam-admin/serviceaccounts)
   or in the Google Cloud Console project you want to push the final image to
   with `Storage Admin` permissions.
2. Download a JSON key for this service account
3. (optional) Rename the key to `kaniko-secret.json`, if you don't rename, you
   have to change the name used the command(in the volume part)
4. Run the container adding the path in GOOGLE_APPLICATION_CREDENTIALS env var

```shell
docker run -ti --rm -e GOOGLE_APPLICATION_CREDENTIALS=/kaniko/config.json \
-v `pwd`:/workspace -v `pwd`/kaniko-secret.json:/kaniko/config.json:ro gcr.io/kaniko-project/executor:latest \
--dockerfile=Dockerfile --destination=yourimagename
```

#### Pushing to GCR using Workload Identity

If you have enabled Workload Identity on your GKE cluster then you can use the
workload identity to push built images to GCR without adding a
`GOOGLE_APPLICATION_CREDENTIALS` in your kaniko pod specification.

Learn more on how to
[enable](https://cloud.google.com/kubernetes-engine/docs/how-to/workload-identity#enable_on_cluster)
and
[migrate existing apps](https://cloud.google.com/kubernetes-engine/docs/how-to/workload-identity#migrate_applications_to)
to workload identity.

To authenticate using workload identity you need to run the kaniko pod using the
Kubernetes Service Account (KSA) bound to Google Service Account (GSA) which has
`Storage.Admin` permissions to push images to Google Container registry.

Please follow the detailed steps
[here](https://cloud.google.com/kubernetes-engine/docs/how-to/workload-identity#authenticating_to)
to create a Kubernetes Service Account, Google Service Account and create an IAM
policy binding between the two to allow the Kubernetes Service account to act as
the Google service account.

To grant the Google Service account the right permission to push to GCR, run the
following GCR command

```
gcloud projects add-iam-policy-binding $PROJECT \
  --member=serviceAccount:[gsa-name]@${PROJECT}.iam.gserviceaccount.com \
  --role=roles/storage.objectAdmin
```

Please ensure, kaniko pod is running in the namespace and with a Kubernetes
Service Account.

#### Pushing to Amazon ECR

The Amazon ECR
[credential helper](https://github.com/awslabs/amazon-ecr-credential-helper) is
built into the kaniko executor image.

1. Configure credentials

   1. You can use instance roles when pushing to ECR from a EC2 instance or from
      EKS, by
      [configuring the instance role permissions](https://docs.aws.amazon.com/AmazonECR/latest/userguide/ECR_on_EKS.html)
      (the AWS managed policy
      `EC2InstanceProfileForImageBuilderECRContainerBuilds` provides broad
      permissions to upload ECR images and may be used as configuration
      baseline). Additionally, set `AWS_SDK_LOAD_CONFIG=true` as environment
      variable within the kaniko pod. If running on an EC2 instance with an
      instance profile, you may also need to set
      `AWS_EC2_METADATA_DISABLED=true` for kaniko to pick up the correct
      credentials.

   2. Or you can create a Kubernetes secret for your `~/.aws/credentials` file
      so that credentials can be accessed within the cluster. To create the
      secret, run:
      `shell kubectl create secret generic aws-secret --from-file=<path to .aws/credentials> `

The Kubernetes Pod spec should look similar to this, with the args parameters
filled in. Note that `aws-secret` volume mount and volume are only needed when
using AWS credentials from a secret, not when using instance roles.

```yaml
apiVersion: v1
kind: Pod
metadata:
  name: kaniko
spec:
  containers:
    - name: kaniko
      image: gcr.io/kaniko-project/executor:latest
      args:
        - "--dockerfile=<path to Dockerfile within the build context>"
        - "--context=s3://<bucket name>/<path to .tar.gz>"
        - "--destination=<aws_account_id.dkr.ecr.region.amazonaws.com/my-repository:my-tag>"
      volumeMounts:
        # when not using instance role
        - name: aws-secret
          mountPath: /root/.aws/
  restartPolicy: Never
  volumes:
    # when not using instance role
    - name: aws-secret
      secret:
        secretName: aws-secret
```

#### Pushing to Azure Container Registry

An ACR
[credential helper](https://github.com/chrismellard/docker-credential-acr-env)
is built into the kaniko executor image, which can be used to authenticate with
well-known Azure environmental information.

To configure credentials, you will need to do the following:

1. Update the `credStore` section of `config.json`:

```json
{ "credsStore": "acr" }
```

A downside of this approach is that ACR authentication will be used for all
registries, which will fail if you also pull from DockerHub, GCR, etc. Thus, it
is better to configure the credential tool only for your ACR registries by using
`credHelpers` instead of `credsStore`:

```json
{ "credHelpers": { "mycr.azurecr.io": "acr-env" } }
```

You can mount in the new config as a configMap:

```shell
kubectl create configmap docker-config --from-file=<path to config.json>
```

2. Configure credentials

You can create a Kubernetes secret with environment variables required for
Service Principal authentication and expose them to the builder container.

```
AZURE_CLIENT_ID=<clientID>
AZURE_CLIENT_SECRET=<clientSecret>
AZURE_TENANT_ID=<tenantId>
```

If the above are not set then authentication falls back to managed service
identities and the MSI endpoint is attempted to be contacted which will work in
various Azure contexts such as App Service and Azure Kubernetes Service where
the MSI endpoint will authenticate the MSI context the service is running under.

The Kubernetes Pod spec should look similar to this, with the args parameters
filled in. Note that `azure-secret` secret is only needed when using Azure
Service Principal credentials, not when using a managed service identity.

```yaml
apiVersion: v1
kind: Pod
metadata:
  name: kaniko
spec:
  containers:
    - name: kaniko
      image: gcr.io/kaniko-project/executor:latest
      args:
        - "--dockerfile=<path to Dockerfile within the build context>"
        - "--context=s3://<bucket name>/<path to .tar.gz>"
        - "--destination=mycr.azurecr.io/my-repository:my-tag"
      envFrom:
        # when authenticating with service principal
        - secretRef:
            name: azure-secret
      volumeMounts:
        - name: docker-config
          mountPath: /kaniko/.docker/
  volumes:
    - name: docker-config
      configMap:
        name: docker-config
  restartPolicy: Never
```

#### Pushing to JFrog Container Registry or to JFrog Artifactory

Kaniko can be used with both
[JFrog Container Registry](https://www.jfrog.com/confluence/display/JFROG/JFrog+Container+Registry)
and JFrog Artifactory.

Get your JFrog Artifactory registry user and password encoded in base64

    echo -n USER:PASSWORD | base64

Create a `config.json` file with your Artifactory Docker local registry URL and
the previous generated base64 string

```json
{
  "auths": {
    "artprod.company.com": {
      "auth": "xxxxxxxxxxxxxxx"
    }
  }
}
```

For example, for Artifactory cloud users, the docker registry should be:
`<company>.<local-repository-name>.io`.

Run kaniko with the `config.json` inside `/kaniko/.docker/config.json`

    docker run -ti --rm -v `pwd`:/workspace -v `pwd`/config.json:/kaniko/.docker/config.json:ro gcr.io/kaniko-project/executor:latest --dockerfile=Dockerfile --destination=yourimagename

After the image is uploaded, using the JFrog CLI, you can
[collect](https://www.jfrog.com/confluence/display/CLI/CLI+for+JFrog+Artifactory#CLIforJFrogArtifactory-PushingDockerImagesUsingKaniko)
and
[publish](https://www.jfrog.com/confluence/display/CLI/CLI+for+JFrog+Artifactory#CLIforJFrogArtifactory-PublishingBuild-Info)
the build information to Artifactory and trigger
[build vulnerabilities scanning](https://www.jfrog.com/confluence/display/JFROG/Declarative+Pipeline+Syntax#DeclarativePipelineSyntax-ScanningBuildswithJFrogXray)
using JFrog Xray.

To collect and publish the image's build information using the Jenkins
Artifactory plugin, see instructions for
[scripted pipeline](https://www.jfrog.com/confluence/display/JFROG/Scripted+Pipeline+Syntax#ScriptedPipelineSyntax-UsingKaniko)
and
[declarative pipeline](https://www.jfrog.com/confluence/display/JFROG/Declarative+Pipeline+Syntax#DeclarativePipelineSyntax-UsingKaniko).

### Additional Flags

#### Flag `--build-arg`

This flag allows you to pass in ARG values at build time, similarly to Docker.
You can set it multiple times for multiple arguments.

Note that passing values that contain spaces is not natively supported - you
need to ensure that the IFS is set to null before your executor command. You can
set this by adding `export IFS=''` before your executor call. See the following
example

```bash
export IFS=''
/kaniko/executor --build-arg "MY_VAR='value with spaces'" ...
```

#### Flag `--cache`

Set this flag as `--cache=true` to opt into caching with kaniko.

#### Flag `--cache-dir`

Set this flag to specify a local directory cache for base images. Defaults to
`/cache`.

_This flag must be used in conjunction with the `--cache=true` flag._

#### Flag `--cache-repo`

Set this flag to specify a remote repository that will be used to store cached
layers.

If this flag is not provided, a cache repo will be inferred from the
`--destination` flag. If `--destination=gcr.io/kaniko-project/test`, then cached
layers will be stored in `gcr.io/kaniko-project/test/cache`.

_This flag must be used in conjunction with the `--cache=true` flag._

#### Flag `--cache-copy-layers`

Set this flag to cache copy layers.

#### Flag `--cache-run-layers`

Set this flag to cache run layers (default=true).

#### Flag `--cache-ttl duration`

Cache timeout in hours. Defaults to two weeks.

#### Flag `--cleanup`

Set this flag to clean the filesystem at the end of the build.

#### Flag `--compressed-caching`

Set this to false in order to prevent tar compression for cached layers. This
will increase the runtime of the build, but decrease the memory usage especially
for large builds. Try to use `--compressed-caching=false` if your build fails
with an out of memory error. Defaults to true.

#### Flag `--context-sub-path`

Set a sub path within the given `--context`.

Its particularly useful when your context is, for example, a git repository, and
you want to build one of its subfolders instead of the root folder.

#### Flag `--custom-platform`

Allows to build with another default platform than the host, similarly to docker
build --platform xxx the value has to be on the form
`--custom-platform=linux/arm`, with acceptable values listed here:
[GOOS/GOARCH](https://gist.github.com/asukakenji/f15ba7e588ac42795f421b48b8aede63).

It's also possible specifying CPU variants adding it as a third parameter (like
`--custom-platform=linux/arm/v5`). Currently CPU variants are only known to be
used for the ARM architecture as listed here:
[GOARM](https://go.dev/wiki/GoArm#supported-architectures)

_The resulting images cannot provide any metadata about CPU variant due to a
limitation of the OCI-image specification._

_This is not virtualization and cannot help to build an architecture not
natively supported by the build host. This is used to build i386 on an amd64
Host for example, or arm32 on an arm64 host._

#### Flag `--digest-file`

Set this flag to specify a file in the container. This file will receive the
digest of a built image. This can be used to automatically track the exact image
built by kaniko.

For example, setting the flag to `--digest-file=/dev/termination-log` will write
the digest to that file, which is picked up by Kubernetes automatically as the
`{{.state.terminated.message}}` of the container.

#### Flag `--dockerfile`

Path to the dockerfile to be built. (default "Dockerfile")

#### Flag `--force`

Force building outside of a container

#### Flag `--git`

Branch to clone if build context is a git repository (default
branch=,single-branch=false,recurse-submodules=false,insecure-skip-tls=false)

#### Flag `--image-name-with-digest-file`

Specify a file to save the image name w/ digest of the built image to.

#### Flag `--image-name-tag-with-digest-file`

Specify a file to save the image name w/ image tag and digest of the built image
to.

#### Flag `--insecure`

Set this flag if you want to push images to a plain HTTP registry. It is
supposed to be used for testing purposes only and should not be used in
production!

#### Flag `--insecure-pull`

Set this flag if you want to pull images from a plain HTTP registry. It is
supposed to be used for testing purposes only and should not be used in
production!

#### Flag `--insecure-registry`

You can set `--insecure-registry <registry-name>` to use plain HTTP requests
when accessing the specified registry. It is supposed to be used for testing
purposes only and should not be used in production! You can set it multiple
times for multiple registries.

#### Flag `--label`

Set this flag as `--label key=value` to set some metadata to the final image.
This is equivalent as using the `LABEL` within the Dockerfile.

#### Flag `--log-format`

Set this flag as `--log-format=<text|color|json>` to set the log format.
Defaults to `color`.

#### Flag `--log-timestamp`

Set this flag as `--log-timestamp=<true|false>` to add timestamps to
`<text|color>` log format. Defaults to `false`.

#### Flag `--no-push`

Set this flag if you only want to build the image, without pushing to a
registry. This can also be defined through `KANIKO_NO_PUSH` environment
variable.

#### Flag `--oci-layout-path`

Set this flag to specify a directory in the container where the OCI image layout
of a built image will be placed. This can be used to automatically track the
exact image built by kaniko.

For example, to surface the image digest built in a
[Tekton task](https://github.com/tektoncd/pipeline/blob/v0.6.0/docs/resources.md#surfacing-the-image-digest-built-in-a-task),
this flag should be set to match the image resource `outputImageDir`.

_Note: Depending on the built image, the media type of the image manifest might
be either `application/vnd.oci.image.manifest.v1+json` or
`application/vnd.docker.distribution.manifest.v2+json`._

#### Flag `--push-ignore-immutable-tag-errors`

Set this boolean flag to `true` if you want the Kaniko process to exit with
success when a push error related to tag immutability occurs.

This is useful for example if you have parallel builds pushing the same tag
and do not care which one actually succeeds.

Defaults to `false`.

#### Flag `--push-retry`

Set this flag to the number of retries that should happen for the push of an
image to a remote destination. Defaults to `0`.

#### Flag `--registry-certificate`

Set this flag to provide a certificate for TLS communication with a given
registry.

Expected format is `my.registry.url=/path/to/the/certificate.cert`

#### Flag `--registry-client-cert`

Set this flag to provide a certificate/key pair for mutual TLS (mTLS)
communication with a given
[registry that requires mTLS](https://docs.docker.com/engine/security/certificates/)
for authentication.

<<<<<<< HEAD
Expected format is `my.registry.url=/path/to/client/cert.crt,/path/to/client/key.key`
=======
Expected format is
`my.registry.url=/path/to/client/cert.crt,/path/to/client/key.key`

#### Flag `--registry-map`

Set this flag if you want to remap registries references. Usefull for air gap
environement for example. You can use this flag more than once, if you want to
set multiple mirrors for a given registry. You can mention several remap in a
single flag too, separated by semi-colon. If an image is not found on the first
mirror, Kaniko will try the next mirror(s), and at the end fallback on the
original registry.

Registry maps can also be defined through `KANIKO_REGISTRY_MAP` environment
variable.

Expected format is
`original-registry=remapped-registry[;another-reg=another-remap[;...]]` for
example.

Note that you can't specify a URL with scheme for this flag. Some valid options
are:

- `index.docker.io=mirror.gcr.io`
- `gcr.io=127.0.0.1`
- `quay.io=192.168.0.1:5000`
- `index.docker.io=docker-io.mirrors.corp.net;index.docker.io=mirror.gcr.io;gcr.io=127.0.0.1`
  will try `docker-io.mirrors.corp.net` then `mirror.gcr.io` for
  `index.docker.io` and `127.0.0.1` for `gcr.io`
>>>>>>> 28e4e290

#### Flag `--registry-mirror`

Set this flag if you want to use a registry mirror instead of the default
`index.docker.io`. You can use this flag more than once, if you want to set
multiple mirrors. If an image is not found on the first mirror, Kaniko will try
the next mirror(s), and at the end fallback on the default registry.

Mirror can also be defined through `KANIKO_REGISTRY_MIRROR` environment
variable.

Expected format is `mirror.gcr.io` for example.

Note that you can't specify a URL with scheme for this flag. Some valid options
are:

- `mirror.gcr.io`
- `127.0.0.1`
- `192.168.0.1:5000`
- `mycompany-docker-virtual.jfrog.io`

#### Flag `--skip-default-registry-fallback`

Set this flag if you want the build process to fail if none of the mirrors
listed in flag [registry-mirror](#flag---registry-mirror) can pull some image.
This should be used with mirrors that implements a whitelist or some image
restrictions.

If [registry-mirror](#flag---registry-mirror) is not set or is empty, this flag
is ignored.

#### Flag `--reproducible`

Set this flag to strip timestamps out of the built image and make it
reproducible.

#### Flag `--single-snapshot`

This flag takes a single snapshot of the filesystem at the end of the build, so
only one layer will be appended to the base image.

#### Flag `--skip-push-permission-check`

Set this flag to skip push permission check. This can be useful to delay Kanikos
first request for delayed network-policies.

#### Flag `--skip-tls-verify`

Set this flag to skip TLS certificate validation when pushing to a registry. It
is supposed to be used for testing purposes only and should not be used in
production!

#### Flag `--skip-tls-verify-pull`

Set this flag to skip TLS certificate validation when pulling from a registry.
It is supposed to be used for testing purposes only and should not be used in
production!

#### Flag `--skip-tls-verify-registry`

You can set `--skip-tls-verify-registry <registry-name>` to skip TLS certificate
validation when accessing the specified registry. It is supposed to be used for
testing purposes only and should not be used in production! You can set it
multiple times for multiple registries.

#### Flag `--skip-unused-stages`

This flag builds only used stages if defined to `true`. Otherwise it builds by
default all stages, even the unnecessary ones until it reaches the target stage
/ end of Dockerfile

#### Flag `--snapshot-mode`

You can set the `--snapshot-mode=<full (default), redo, time>` flag to set how
kaniko will snapshot the filesystem.

- If `--snapshot-mode=full` is set, the full file contents and metadata are
  considered when snapshotting. This is the least performant option, but also
  the most robust.

<<<<<<< HEAD
- If `--snapshot-mode=redo` is set, the file mtime, size, mode, owner uid and gid
  will be considered when snapshotting. This may be up to 50% faster than
=======
- If `--snapshot-mode=redo` is set, the file mtime, size, mode, owner uid and
  gid will be considered when snapshotting. This may be up to 50% faster than
>>>>>>> 28e4e290
  "full", particularly if your project has a large number files.

- If `--snapshot-mode=time` is set, only file mtime will be considered when
  snapshotting (see [limitations related to mtime](#mtime-and-snapshotting)).

#### Flag `--tar-path`

Set this flag as `--tar-path=<path>` to save the image as a tarball at path. You
need to set `--destination` as well (for example `--destination=image`). If you
want to save the image as tarball only you also need to set `--no-push`.

#### Flag `--target`

Set this flag to indicate which build stage is the target build stage.

#### Flag `--use-new-run`

Using this flag enables an experimental implementation of the Run command which
does not rely on snapshotting at all. In this approach, in order to compute
which files were changed, a marker file is created before executing the Run
command. Then the entire filesystem is walked (takes ~1-3 seconds for 700Kfiles)
to find all files whose ModTime is greater than the marker file. With this new
run command implementation, the total build time is reduced seeing performance
improvements in the range of ~75%. This new run mode trades off
accuracy/correctness in some cases (potential for missed files in a "snapshot")
for improved performance by avoiding the full filesystem snapshots.

#### Flag `--verbosity`

Set this flag as `--verbosity=<panic|fatal|error|warn|info|debug|trace>` to set
the logging level. Defaults to `info`.

#### Flag `--ignore-var-run`

Ignore /var/run when taking image snapshot. Set it to false to preserve
/var/run/\* in destination image. (Default true).

#### Flag `--ignore-path`

Set this flag as `--ignore-path=<path>` to ignore path when taking an image
snapshot. Set it multiple times for multiple ignore paths.

#### Flag `--image-fs-extract-retry`

Set this flag to the number of retries that should happen for the extracting an
image filesystem. Defaults to `0`.

#### Flag `--image-download-retry`

Set this flag to the number of retries that should happen when downloading the
remote image. Consecutive retries occur with exponential backoff and an initial
delay of 1 second. Defaults to 0`.

### Debug Image

The kaniko executor image is based on scratch and doesn't contain a shell. We
provide `gcr.io/kaniko-project/executor:debug`, a debug image which consists of
the kaniko executor image along with a busybox shell to enter.

You can launch the debug image with a shell entrypoint:

```shell
docker run -it --entrypoint=/busybox/sh gcr.io/kaniko-project/executor:debug
```

## Security

kaniko by itself **does not** make it safe to run untrusted builds inside your
cluster, or anywhere else.

kaniko relies on the security features of your container runtime to provide
build security.

The minimum permissions kaniko needs inside your container are governed by a few
things:

- The permissions required to unpack your base image into its container
- The permissions required to execute the RUN commands inside the container

If you have a minimal base image (SCRATCH or similar) that doesn't require
permissions to unpack, and your Dockerfile doesn't execute any commands as the
root user, you can run kaniko without root permissions. It should be noted that
Docker runs as root by default, so you still require (in a sense) privileges to
use kaniko.

You may be able to achieve the same default seccomp profile that Docker uses in
your Pod by setting
[seccomp](https://kubernetes.io/docs/concepts/policy/pod-security-policy/#seccomp)
profiles with annotations on a
[PodSecurityPolicy](https://cloud.google.com/kubernetes-engine/docs/how-to/pod-security-policies)
to create or update security policies on your cluster.

### Verifying Signed Kaniko Images

kaniko images are signed for versions >= 1.5.2 using
[cosign](https://github.com/sigstore/cosign)!

To verify a public image, install [cosign](https://github.com/sigstore/cosign)
and use the provided [public key](cosign.pub):

```
$ cat cosign.pub
-----BEGIN PUBLIC KEY-----
MFkwEwYHKoZIzj0CAQYIKoZIzj0DAQcDQgAE9aAfAcgAxIFMTstJUv8l/AMqnSKw
P+vLu3NnnBDHCfREQpV/AJuiZ1UtgGpFpHlJLCNPmFkzQTnfyN5idzNl6Q==
-----END PUBLIC KEY-----

$ cosign verify -key ./cosign.pub gcr.io/kaniko-project/executor:latest
```

## Kaniko Builds - Profiling

If your builds are taking long, we recently added support to analyze kaniko
function calls using [Slow Jam](https://github.com/google/slowjam) To start
profiling,

1. Add an environment variable `STACKLOG_PATH` to your
   [pod definition](https://github.com/GoogleContainerTools/kaniko/blob/master/examples/pod-build-profile.yaml#L15).
2. If you are using the kaniko `debug` image, you can copy the file in the
   `pre-stop` container lifecycle hook.

## Creating Multi-arch Container Manifests Using Kaniko and Manifest-tool

While Kaniko itself currently does not support creating multi-arch manifests
<<<<<<< HEAD
(contributions welcome), one can use tools such as [manifest-tool](https://github.com/estesp/manifest-tool)
to stitch multiple separate builds together into a single  container manifest.
=======
(contributions welcome), one can use tools such as
[manifest-tool](https://github.com/estesp/manifest-tool) to stitch multiple
separate builds together into a single container manifest.
>>>>>>> 28e4e290

### General Workflow

The general workflow for creating multi-arch manifests is as follows:

1. Build separate container images using Kaniko on build hosts matching your
<<<<<<< HEAD
target architecture and tag them with the appropriate ARCH tag.
2. Push the separate images to your container registry.
3. Manifest-tool identifies the separate manifests in your container registry,
according to a given template.
=======
   target architecture and tag them with the appropriate ARCH tag.
2. Push the separate images to your container registry.
3. Manifest-tool identifies the separate manifests in your container registry,
   according to a given template.
>>>>>>> 28e4e290
4. Manifest-tool pushes a combined manifest referencing the separate manifests.

![Workflow Multi-arch](docs/images/multi-arch.drawio.svg)

### Limitations and Pitfalls

The following conditions must be met:

<<<<<<< HEAD
1. You need access to build-machines running the desired architectures
(running Kaniko in an emulator, e.g. QEMU should also be possible but goes
beyond the scope of this documentation). This is something to keep in mind
when using SaaS build tools such as github.com or gitlab.com, of which at the
time of writing neither supports any non-x86_64 SaaS runners ([GitHub](https://docs.github.com/en/actions/using-github-hosted-runners/about-github-hosted-runners#supported-runners-and-hardware-resources),[GitLab](https://docs.gitlab.com/ee/ci/runners/saas/linux_saas_runner.html#machine-types-available-for-private-projects-x86-64)),
so be prepared to bring your own machines ([GitHub](https://docs.github.com/en/actions/hosting-your-own-runners/about-self-hosted-runners),[GitLab](https://docs.gitlab.com/runner/register/).
2. Kaniko needs to be able to run on the desired architectures. At the time of
writing, the official Kaniko container supports [linux/amd64, linux/arm64,
linux/s390x and linux/ppc64le (not on *-debug images)](https://github.com/GoogleContainerTools/kaniko/blob/main/.github/workflows/images.yaml).
3. The container registry of your choice must be OCIv1 or Docker v2.2
compatible.

### Example CI Pipeline (GitLab)

It is up to you to find an automation tool that suits your needs best.
We recommend using a modern CI/CD system such as GitHub workflows or GitLab CI.
As we (the authors) happen to use GitLab CI, the following examples are
tailored to this specific platform but the underlying principles should apply
anywhere else and the examples are kept simple enough, so that you should be
able to follow along, even without any previous experiences with this specific
platform. When in doubt, visit the [gitlab-ci.yml reference page](https://docs.gitlab.com/ee/ci/yaml/index.html)
=======
1. You need access to build-machines running the desired architectures (running
   Kaniko in an emulator, e.g. QEMU should also be possible but goes beyond the
   scope of this documentation). This is something to keep in mind when using
   SaaS build tools such as github.com or gitlab.com, of which at the time of
   writing neither supports any non-x86_64 SaaS runners
   ([GitHub](https://docs.github.com/en/actions/using-github-hosted-runners/about-github-hosted-runners/about-github-hosted-runners#supported-runners-and-hardware-resources),[GitLab](https://docs.gitlab.com/ee/ci/runners/saas/linux_saas_runner.html#machine-types-available-for-private-projects-x86-64)),
   so be prepared to bring your own machines
   ([GitHub](https://docs.github.com/en/actions/hosting-your-own-runners/managing-self-hosted-runners/about-self-hosted-runners),[GitLab](https://docs.gitlab.com/runner/register/).
2. Kaniko needs to be able to run on the desired architectures. At the time of
   writing, the official Kaniko container supports
   [linux/amd64, linux/arm64, linux/s390x and linux/ppc64le (not on \*-debug images)](https://github.com/GoogleContainerTools/kaniko/blob/main/.github/workflows/images.yaml).
3. The container registry of your choice must be OCIv1 or Docker v2.2
   compatible.

### Example CI Pipeline (GitLab)

It is up to you to find an automation tool that suits your needs best. We
recommend using a modern CI/CD system such as GitHub workflows or GitLab CI. As
we (the authors) happen to use GitLab CI, the following examples are tailored to
this specific platform but the underlying principles should apply anywhere else
and the examples are kept simple enough, so that you should be able to follow
along, even without any previous experiences with this specific platform. When
in doubt, visit the
[gitlab-ci.yml reference page](https://docs.gitlab.com/ee/ci/yaml/index.html)
>>>>>>> 28e4e290
for a comprehensive overview of the GitLab CI keywords.

#### Building the Separate Container Images

gitlab-ci.yml:

```yaml
# define a job for building the containers
build-container:
  stage: container-build
  # run parallel builds for the desired architectures
  parallel:
    matrix:
      - ARCH: amd64
      - ARCH: arm64
  tags:
    # run each build on a suitable, preconfigured runner (must match the target architecture)
    - runner-${ARCH}
  image:
    name: gcr.io/kaniko-project/executor:debug
    entrypoint: [""]
  script:
    # build the container image for the current arch using kaniko
    - >-
<<<<<<< HEAD
      /kaniko/executor
      --context "${CI_PROJECT_DIR}"
      --dockerfile "${CI_PROJECT_DIR}/Dockerfile"
      # push the image to the GitLab container registry, add the current arch as tag.
      --destination "${CI_REGISTRY_IMAGE}:${ARCH}"
=======
      /kaniko/executor --context "${CI_PROJECT_DIR}" --dockerfile
      "${CI_PROJECT_DIR}/Dockerfile" # push the image to the GitLab container
      registry, add the current arch as tag. --destination
      "${CI_REGISTRY_IMAGE}:${ARCH}"
>>>>>>> 28e4e290
```

#### Merging the Container Manifests

gitlab-ci.yml:

```yaml
# define a job for creating and pushing a merged manifest
merge-manifests:
  stage: container-build
  # all containers must be build before merging them
  # alternatively the job may be configured to run in a later stage
  needs:
<<<<<<< HEAD
    - container-build
=======
    - job: container-build
>>>>>>> 28e4e290
      artifacts: false
  tags:
    # may run on any architecture supported by manifest-tool image
    - runner-xyz
  image:
<<<<<<< HEAD
      name: mplatform/manifest-tool:alpine
  script:
    - >-
      manifest-tool
      # authorize against your container registry
      --username=${CI_REGISTRY_USER}
      --password=${CI_REGISTRY_PASSWORD}
      push from-args
      # define the architectures you want to merge
      --platforms linux/amd64,linux/arm64
      # "ARCH" will be automatically replaced by manifest-tool
      # with the appropriate arch from the platform definitions
      --template ${CI_REGISTRY_IMAGE}:ARCH
      # The name of the final, combined image which will be pushed to your registry
      --target ${CI_REGISTRY_IMAGE}
=======
    name: mplatform/manifest-tool:alpine
    entrypoint: [""]
  script:
    - >-
      manifest-tool # authorize against your container registry
      --username=${CI_REGISTRY_USER} --password=${CI_REGISTRY_PASSWORD} push
      from-args # define the architectures you want to merge --platforms
      linux/amd64,linux/arm64 # "ARCH" will be automatically replaced by
      manifest-tool # with the appropriate arch from the platform definitions
      --template ${CI_REGISTRY_IMAGE}:ARCH # The name of the final, combined
      image which will be pushed to your registry --target ${CI_REGISTRY_IMAGE}
>>>>>>> 28e4e290
```

#### On the Note of Adding Versioned Tags

<<<<<<< HEAD
For simplicity's sake we deliberately refrained from using versioned
tagged images (all builds will be tagged as "latest") in the
previous examples, as we feel like this adds to much platform and workflow
specific code.
=======
For simplicity's sake we deliberately refrained from using versioned tagged
images (all builds will be tagged as "latest") in the previous examples, as we
feel like this adds to much platform and workflow specific code.
>>>>>>> 28e4e290

Nethertheless, for anyone interested in how we handle (dynamic) versioning in
GitLab, here is a short rundown:

<<<<<<< HEAD
- If you are only interested in building tagged releases, you can simply
use the [GitLab predefined](https://docs.gitlab.com/ee/ci/variables/predefined_variables.html) `CI_COMMIT_TAG` variable when running a tag pipeline.
- When you (like us) want to additionally build container images outside of
releases, things get a bit messier. In our case, we added a additional job
which runs before the build and merge jobs (don't forget to extend the `needs`
section of the build and merge jobs accordingly), which will set the tag to
`latest` when running on the default branch, to the commit hash when run on
other branches and to the release tag when run on a tag pipeline.
=======
- If you are only interested in building tagged releases, you can simply use the
  [GitLab predefined](https://docs.gitlab.com/ee/ci/variables/predefined_variables.html)
  `CI_COMMIT_TAG` variable when running a tag pipeline.
- When you (like us) want to additionally build container images outside of
  releases, things get a bit messier. In our case, we added a additional job
  which runs before the build and merge jobs (don't forget to extend the `needs`
  section of the build and merge jobs accordingly), which will set the tag to
  `latest` when running on the default branch, to the commit hash when run on
  other branches and to the release tag when run on a tag pipeline.
>>>>>>> 28e4e290

gitlab-ci.yml:

```yaml
container-get-tag:
  stage: pre-container-build-stage
  tags:
    - runner-xyz
  image: busybox
  script:
    # All other branches are tagged with the currently built commit SHA hash
    - |
      # If pipeline runs on the default branch: Set tag to "latest"
      if test "$CI_COMMIT_BRANCH" == "$CI_DEFAULT_BRANCH"; then
        tag="latest"
      # If pipeline is a tag pipeline, set tag to the git commit tag
      elif test -n "$CI_COMMIT_TAG"; then
        tag="$CI_COMMIT_TAG"
      # Else set the tag to the git commit sha
      else
        tag="$CI_COMMIT_SHA"
      fi
    - echo "tag=$tag" > build.env
  # parse tag to the build and merge jobs.
  # See: https://docs.gitlab.com/ee/ci/variables/#pass-an-environment-variable-to-another-job
  artifacts:
    reports:
      dotenv: build.env
```

## Comparison with Other Tools

Similar tools include:

- [BuildKit](https://github.com/moby/buildkit)
- [img](https://github.com/genuinetools/img)
- [orca-build](https://github.com/cyphar/orca-build)
- [umoci](https://github.com/openSUSE/umoci)
- [buildah](https://github.com/containers/buildah)
- [FTL](https://github.com/GoogleCloudPlatform/runtimes-common/tree/master/ftl)
- [Bazel rules_docker](https://github.com/bazelbuild/rules_docker)

All of these tools build container images with different approaches.

BuildKit (and `img`) can perform as a non-root user from within a container but
requires seccomp and AppArmor to be disabled to create nested containers.
`kaniko` does not actually create nested containers, so it does not require
seccomp and AppArmor to be disabled. BuildKit supports "cross-building"
multi-arch containers by leveraging QEMU.

`orca-build` depends on `runc` to build images from Dockerfiles, which can not
run inside a container (for similar reasons to `img` above). `kaniko` doesn't
use `runc` so it doesn't require the use of kernel namespacing techniques.
However, `orca-build` does not require Docker or any privileged daemon (so
builds can be done entirely without privilege).

`umoci` works without any privileges, and also has no restrictions on the root
filesystem being extracted (though it requires additional handling if your
filesystem is sufficiently complicated). However, it has no `Dockerfile`-like
build tooling (it's a slightly lower-level tool that can be used to build such
builders -- such as `orca-build`).

`Buildah` specializes in building OCI images. Buildah's commands replicate all
of the commands that are found in a Dockerfile. This allows building images with
and without Dockerfiles while not requiring any root privileges. Buildah’s
ultimate goal is to provide a lower-level coreutils interface to build images.
The flexibility of building images without Dockerfiles allows for the
integration of other scripting languages into the build process. Buildah follows
a simple fork-exec model and does not run as a daemon but it is based on a
comprehensive API in golang, which can be vendored into other tools.

`FTL` and `Bazel` aim to achieve the fastest possible creation of Docker images
for a subset of images. These can be thought of as a special-case "fast path"
that can be used in conjunction with the support for general Dockerfiles kaniko
provides.

## Community

[kaniko-users](https://groups.google.com/forum/#!forum/kaniko-users) Google
group

To Contribute to kaniko, see [DEVELOPMENT.md](DEVELOPMENT.md) and
[CONTRIBUTING.md](CONTRIBUTING.md).

## Limitations

### mtime and snapshotting

When taking a snapshot, kaniko's hashing algorithms include (or in the case of
[`--snapshot-mode=time`](#--snapshotmode), only use) a file's
[`mtime`](https://en.wikipedia.org/wiki/Inode#POSIX_inode_description) to
determine if the file has changed. Unfortunately, there is a delay between when
changes to a file are made and when the `mtime` is updated. This means:

- With the time-only snapshot mode (`--snapshot-mode=time`), kaniko may miss
  changes introduced by `RUN` commands entirely.
- With the default snapshot mode (`--snapshot-mode=full`), whether or not kaniko
  will add a layer in the case where a `RUN` command modifies a file **but the
  contents do not** change is theoretically non-deterministic. This _does not
  affect the contents_ which will still be correct, but it does affect the
  number of layers.

_Note that these issues are currently theoretical only. If you see this issue
occur, please
[open an issue](https://github.com/GoogleContainerTools/kaniko/issues)._

### Dockerfile commands `--chown` support
Kaniko currently supports `COPY --chown` and `ADD --chown` Dockerfile command. It does not support `RUN --chown`.

## References

- [Kaniko - Building Container Images In Kubernetes Without Docker](https://youtu.be/EgwVQN6GNJg).<|MERGE_RESOLUTION|>--- conflicted
+++ resolved
@@ -95,10 +95,7 @@
       - [Flag `--push-retry`](#flag---push-retry)
       - [Flag `--registry-certificate`](#flag---registry-certificate)
       - [Flag `--registry-client-cert`](#flag---registry-client-cert)
-<<<<<<< HEAD
-=======
       - [Flag `--registry-map`](#flag---registry-map)
->>>>>>> 28e4e290
       - [Flag `--registry-mirror`](#flag---registry-mirror)
       - [Flag `--skip-default-registry-fallback`](#flag---skip-default-registry-fallback)
       - [Flag `--reproducible`](#flag---reproducible)
@@ -516,19 +513,11 @@
 ```shell
 docker run -v $(pwd):/workspace gcr.io/kaniko-project/warmer:latest --cache-dir=/workspace/cache --image=<image to cache> --image=<another image to cache>
 docker run -v $(pwd):/workspace gcr.io/kaniko-project/warmer:latest --cache-dir=/workspace/cache --dockerfile=<path to dockerfile>
-<<<<<<< HEAD
-docker run -v $(pwd):/workspace gcr.io/kaniko-project/warmer:latest --cache-dir=/workspace/cache --dockerfile=<path to dockerfile> --build-args version=1.19
-```
-
-`--image` can be specified for any number of desired images. `--dockerfile` can 
-be specified for the path of dockerfile for cache.These command will combined to 
-=======
 docker run -v $(pwd):/workspace gcr.io/kaniko-project/warmer:latest --cache-dir=/workspace/cache --dockerfile=<path to dockerfile> --build-arg version=1.19
 ```
 
 `--image` can be specified for any number of desired images. `--dockerfile` can
 be specified for the path of dockerfile for cache.These command will combined to
->>>>>>> 28e4e290
 cache those images by digest in a local directory named `cache`. Once the cache
 is populated, caching is opted into with the same `--cache=true` flag as above.
 The location of the local cache is provided via the `--cache-dir` flag,
@@ -1002,9 +991,6 @@
 [registry that requires mTLS](https://docs.docker.com/engine/security/certificates/)
 for authentication.
 
-<<<<<<< HEAD
-Expected format is `my.registry.url=/path/to/client/cert.crt,/path/to/client/key.key`
-=======
 Expected format is
 `my.registry.url=/path/to/client/cert.crt,/path/to/client/key.key`
 
@@ -1033,7 +1019,6 @@
 - `index.docker.io=docker-io.mirrors.corp.net;index.docker.io=mirror.gcr.io;gcr.io=127.0.0.1`
   will try `docker-io.mirrors.corp.net` then `mirror.gcr.io` for
   `index.docker.io` and `127.0.0.1` for `gcr.io`
->>>>>>> 28e4e290
 
 #### Flag `--registry-mirror`
 
@@ -1114,13 +1099,8 @@
   considered when snapshotting. This is the least performant option, but also
   the most robust.
 
-<<<<<<< HEAD
-- If `--snapshot-mode=redo` is set, the file mtime, size, mode, owner uid and gid
-  will be considered when snapshotting. This may be up to 50% faster than
-=======
 - If `--snapshot-mode=redo` is set, the file mtime, size, mode, owner uid and
   gid will be considered when snapshotting. This may be up to 50% faster than
->>>>>>> 28e4e290
   "full", particularly if your project has a large number files.
 
 - If `--snapshot-mode=time` is set, only file mtime will be considered when
@@ -1245,31 +1225,19 @@
 ## Creating Multi-arch Container Manifests Using Kaniko and Manifest-tool
 
 While Kaniko itself currently does not support creating multi-arch manifests
-<<<<<<< HEAD
-(contributions welcome), one can use tools such as [manifest-tool](https://github.com/estesp/manifest-tool)
-to stitch multiple separate builds together into a single  container manifest.
-=======
 (contributions welcome), one can use tools such as
 [manifest-tool](https://github.com/estesp/manifest-tool) to stitch multiple
 separate builds together into a single container manifest.
->>>>>>> 28e4e290
 
 ### General Workflow
 
 The general workflow for creating multi-arch manifests is as follows:
 
 1. Build separate container images using Kaniko on build hosts matching your
-<<<<<<< HEAD
-target architecture and tag them with the appropriate ARCH tag.
-2. Push the separate images to your container registry.
-3. Manifest-tool identifies the separate manifests in your container registry,
-according to a given template.
-=======
    target architecture and tag them with the appropriate ARCH tag.
 2. Push the separate images to your container registry.
 3. Manifest-tool identifies the separate manifests in your container registry,
    according to a given template.
->>>>>>> 28e4e290
 4. Manifest-tool pushes a combined manifest referencing the separate manifests.
 
 ![Workflow Multi-arch](docs/images/multi-arch.drawio.svg)
@@ -1278,29 +1246,6 @@
 
 The following conditions must be met:
 
-<<<<<<< HEAD
-1. You need access to build-machines running the desired architectures
-(running Kaniko in an emulator, e.g. QEMU should also be possible but goes
-beyond the scope of this documentation). This is something to keep in mind
-when using SaaS build tools such as github.com or gitlab.com, of which at the
-time of writing neither supports any non-x86_64 SaaS runners ([GitHub](https://docs.github.com/en/actions/using-github-hosted-runners/about-github-hosted-runners#supported-runners-and-hardware-resources),[GitLab](https://docs.gitlab.com/ee/ci/runners/saas/linux_saas_runner.html#machine-types-available-for-private-projects-x86-64)),
-so be prepared to bring your own machines ([GitHub](https://docs.github.com/en/actions/hosting-your-own-runners/about-self-hosted-runners),[GitLab](https://docs.gitlab.com/runner/register/).
-2. Kaniko needs to be able to run on the desired architectures. At the time of
-writing, the official Kaniko container supports [linux/amd64, linux/arm64,
-linux/s390x and linux/ppc64le (not on *-debug images)](https://github.com/GoogleContainerTools/kaniko/blob/main/.github/workflows/images.yaml).
-3. The container registry of your choice must be OCIv1 or Docker v2.2
-compatible.
-
-### Example CI Pipeline (GitLab)
-
-It is up to you to find an automation tool that suits your needs best.
-We recommend using a modern CI/CD system such as GitHub workflows or GitLab CI.
-As we (the authors) happen to use GitLab CI, the following examples are
-tailored to this specific platform but the underlying principles should apply
-anywhere else and the examples are kept simple enough, so that you should be
-able to follow along, even without any previous experiences with this specific
-platform. When in doubt, visit the [gitlab-ci.yml reference page](https://docs.gitlab.com/ee/ci/yaml/index.html)
-=======
 1. You need access to build-machines running the desired architectures (running
    Kaniko in an emulator, e.g. QEMU should also be possible but goes beyond the
    scope of this documentation). This is something to keep in mind when using
@@ -1325,7 +1270,6 @@
 along, even without any previous experiences with this specific platform. When
 in doubt, visit the
 [gitlab-ci.yml reference page](https://docs.gitlab.com/ee/ci/yaml/index.html)
->>>>>>> 28e4e290
 for a comprehensive overview of the GitLab CI keywords.
 
 #### Building the Separate Container Images
@@ -1350,18 +1294,10 @@
   script:
     # build the container image for the current arch using kaniko
     - >-
-<<<<<<< HEAD
-      /kaniko/executor
-      --context "${CI_PROJECT_DIR}"
-      --dockerfile "${CI_PROJECT_DIR}/Dockerfile"
-      # push the image to the GitLab container registry, add the current arch as tag.
-      --destination "${CI_REGISTRY_IMAGE}:${ARCH}"
-=======
       /kaniko/executor --context "${CI_PROJECT_DIR}" --dockerfile
       "${CI_PROJECT_DIR}/Dockerfile" # push the image to the GitLab container
       registry, add the current arch as tag. --destination
       "${CI_REGISTRY_IMAGE}:${ARCH}"
->>>>>>> 28e4e290
 ```
 
 #### Merging the Container Manifests
@@ -1375,33 +1311,12 @@
   # all containers must be build before merging them
   # alternatively the job may be configured to run in a later stage
   needs:
-<<<<<<< HEAD
-    - container-build
-=======
     - job: container-build
->>>>>>> 28e4e290
       artifacts: false
   tags:
     # may run on any architecture supported by manifest-tool image
     - runner-xyz
   image:
-<<<<<<< HEAD
-      name: mplatform/manifest-tool:alpine
-  script:
-    - >-
-      manifest-tool
-      # authorize against your container registry
-      --username=${CI_REGISTRY_USER}
-      --password=${CI_REGISTRY_PASSWORD}
-      push from-args
-      # define the architectures you want to merge
-      --platforms linux/amd64,linux/arm64
-      # "ARCH" will be automatically replaced by manifest-tool
-      # with the appropriate arch from the platform definitions
-      --template ${CI_REGISTRY_IMAGE}:ARCH
-      # The name of the final, combined image which will be pushed to your registry
-      --target ${CI_REGISTRY_IMAGE}
-=======
     name: mplatform/manifest-tool:alpine
     entrypoint: [""]
   script:
@@ -1413,35 +1328,17 @@
       manifest-tool # with the appropriate arch from the platform definitions
       --template ${CI_REGISTRY_IMAGE}:ARCH # The name of the final, combined
       image which will be pushed to your registry --target ${CI_REGISTRY_IMAGE}
->>>>>>> 28e4e290
 ```
 
 #### On the Note of Adding Versioned Tags
 
-<<<<<<< HEAD
-For simplicity's sake we deliberately refrained from using versioned
-tagged images (all builds will be tagged as "latest") in the
-previous examples, as we feel like this adds to much platform and workflow
-specific code.
-=======
 For simplicity's sake we deliberately refrained from using versioned tagged
 images (all builds will be tagged as "latest") in the previous examples, as we
 feel like this adds to much platform and workflow specific code.
->>>>>>> 28e4e290
 
 Nethertheless, for anyone interested in how we handle (dynamic) versioning in
 GitLab, here is a short rundown:
 
-<<<<<<< HEAD
-- If you are only interested in building tagged releases, you can simply
-use the [GitLab predefined](https://docs.gitlab.com/ee/ci/variables/predefined_variables.html) `CI_COMMIT_TAG` variable when running a tag pipeline.
-- When you (like us) want to additionally build container images outside of
-releases, things get a bit messier. In our case, we added a additional job
-which runs before the build and merge jobs (don't forget to extend the `needs`
-section of the build and merge jobs accordingly), which will set the tag to
-`latest` when running on the default branch, to the commit hash when run on
-other branches and to the release tag when run on a tag pipeline.
-=======
 - If you are only interested in building tagged releases, you can simply use the
   [GitLab predefined](https://docs.gitlab.com/ee/ci/variables/predefined_variables.html)
   `CI_COMMIT_TAG` variable when running a tag pipeline.
@@ -1451,7 +1348,6 @@
   section of the build and merge jobs accordingly), which will set the tag to
   `latest` when running on the default branch, to the commit hash when run on
   other branches and to the release tag when run on a tag pipeline.
->>>>>>> 28e4e290
 
 gitlab-ci.yml:
 
