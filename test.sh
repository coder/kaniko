--- conflicted
+++ resolved
@@ -21,11 +21,7 @@
 RESET='\033[0m'
 
 echo "Running go tests..."
-<<<<<<< HEAD
-go test -cover -v -tags "containers_image_ostree_stub containers_image_openpgp exclude_graphdriver_devicemapper exclude_graphdriver_btrfs exclude_graphdriver_overlay" -timeout 60s `go list ./... | grep -v vendor` | sed ''/PASS/s//$(printf "${GREEN}PASS${RESET}")/'' | sed ''/FAIL/s//$(printf "${RED}FAIL${RESET}")/''
-=======
 go test -cover -v -timeout 60s `go list ./... | grep -v vendor` | sed ''/PASS/s//$(printf "${GREEN}PASS${RESET}")/'' | sed ''/FAIL/s//$(printf "${RED}FAIL${RESET}")/''
->>>>>>> 3575e0df
 GO_TEST_EXIT_CODE=${PIPESTATUS[0]}
 if [[ $GO_TEST_EXIT_CODE -ne 0 ]]; then
     exit $GO_TEST_EXIT_CODE
