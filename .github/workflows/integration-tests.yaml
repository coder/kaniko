--- conflicted
+++ resolved
@@ -26,12 +26,8 @@
         - k8s-executor-build-push integration-test-k8s
 
     steps:
-<<<<<<< HEAD
-    - uses: actions/setup-go@fac708d6674e30b6ba41289acaab6d4b75aa0753 # v4.0.1
-=======
     - name: Maximize build space
       uses: AdityaGarg8/remove-unwanted-software@v3
->>>>>>> 28e4e290
       with:
         remove-android: 'true'
         remove-dotnet: 'true'
@@ -40,11 +36,7 @@
       with:
         go-version: '1.22'
     - uses: actions/checkout@b0e28b5ac45a892f91e7d036f8200cf5ed489415 # v3
-<<<<<<< HEAD
-    - uses: docker/setup-buildx-action@16c0bc4a6e6ada2cfd8afd41d22d95379cf7c32a # v1
-=======
     - uses: docker/setup-buildx-action@d70bba72b1f3fd22344832f00baa16ece964efeb # v1
->>>>>>> 28e4e290
 
     - run: make install-container-diff k3s-setup
     - run: make ${{ matrix.make-target }}